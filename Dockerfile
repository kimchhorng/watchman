<<<<<<< HEAD
FROM golang:1.18-buster as backend
=======
FROM golang:1.19-buster as backend
>>>>>>> 77f6b41c
WORKDIR /go/src/github.com/moov-io/watchman
RUN apt-get update && apt-get upgrade -y && apt-get install make gcc g++
COPY . .
RUN go mod download
RUN make build-server

FROM node:18-buster as frontend
COPY webui/ /watchman/
WORKDIR /watchman/
RUN npm install --legacy-peer-deps
RUN npm run build

FROM debian:stable-slim
<<<<<<< HEAD
LABEL maintainer="Moov <support@moov.io>"
=======
LABEL maintainer="Moov <oss@moov.io>"
>>>>>>> 77f6b41c

RUN apt-get update && apt-get upgrade -y && apt-get install -y ca-certificates
COPY --from=backend /go/src/github.com/moov-io/watchman/bin/server /bin/server

COPY --from=frontend /watchman/build/ /watchman/
ENV WEB_ROOT=/watchman/

# USER moov # TODO(adam): non-root users

EXPOSE 8080
EXPOSE 9090
ENTRYPOINT ["/bin/server"]<|MERGE_RESOLUTION|>--- conflicted
+++ resolved
@@ -1,8 +1,4 @@
-<<<<<<< HEAD
-FROM golang:1.18-buster as backend
-=======
 FROM golang:1.19-buster as backend
->>>>>>> 77f6b41c
 WORKDIR /go/src/github.com/moov-io/watchman
 RUN apt-get update && apt-get upgrade -y && apt-get install make gcc g++
 COPY . .
@@ -16,11 +12,7 @@
 RUN npm run build
 
 FROM debian:stable-slim
-<<<<<<< HEAD
-LABEL maintainer="Moov <support@moov.io>"
-=======
 LABEL maintainer="Moov <oss@moov.io>"
->>>>>>> 77f6b41c
 
 RUN apt-get update && apt-get upgrade -y && apt-get install -y ca-certificates
 COPY --from=backend /go/src/github.com/moov-io/watchman/bin/server /bin/server

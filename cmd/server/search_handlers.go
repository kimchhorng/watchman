--- conflicted
+++ resolved
@@ -178,11 +178,6 @@
 	DeniedPersons []DP `json:"deniedPersons"`
 
 	// Consolidated Screening List
-<<<<<<< HEAD
-	BISEntities       []*Result[csl.EL]  `json:"bisEntities"`
-	MilitaryEndUsers  []*Result[csl.MEU] `json:"militaryEndUsers"`
-	SectoralSanctions []*Result[csl.SSI] `json:"sectoralSanctions"`
-=======
 	BISEntities                            []*Result[csl.EL]     `json:"bisEntities"`
 	MilitaryEndUsers                       []*Result[csl.MEU]    `json:"militaryEndUsers"`
 	SectoralSanctions                      []*Result[csl.SSI]    `json:"sectoralSanctions"`
@@ -194,7 +189,6 @@
 	ITARDebarred                           []*Result[csl.DTC]    `json:"itarDebarred"`
 	NonSDNChineseMilitaryIndustrialComplex []*Result[csl.CMIC]   `json:"nonSDNChineseMilitaryIndustrialComplex"`
 	NonSDNMenuBasedSanctionsList           []*Result[csl.NS_MBS] `json:"nonSDNMenuBasedSanctionsList"`
->>>>>>> 77f6b41c
 
 	// Metadata
 	RefreshedAt time.Time `json:"refreshedAt"`
@@ -311,18 +305,6 @@
 		func(s *searcher, _ filterRequest, limit int, minMatch float64, name string, resp *searchResponse) {
 			resp.DeniedPersons = s.TopDPs(limit, minMatch, name)
 		},
-<<<<<<< HEAD
-
-		// Consolidated Screening List Results
-		func(s *searcher, _ filterRequest, limit int, minMatch float64, name string, resp *searchResponse) {
-			resp.BISEntities = s.TopBISEntities(limit, minMatch, name)
-		},
-		func(s *searcher, _ filterRequest, limit int, minMatch float64, name string, resp *searchResponse) {
-			resp.MilitaryEndUsers = s.TopMEUs(limit, minMatch, name)
-		},
-		func(s *searcher, _ filterRequest, limit int, minMatch float64, name string, resp *searchResponse) {
-			resp.SectoralSanctions = s.TopSSIs(limit, minMatch, name)
-=======
 	}, cslGatherings...)
 
 	// Consolidated Screening List Results
@@ -359,19 +341,15 @@
 		},
 		func(s *searcher, _ filterRequest, limit int, minMatch float64, name string, resp *searchResponse) {
 			resp.NonSDNMenuBasedSanctionsList = s.TopNS_MBS(limit, minMatch, name)
->>>>>>> 77f6b41c
 		},
 	}
 )
 
 func buildFullSearchResponse(searcher *searcher, filters filterRequest, limit int, minMatch float64, name string) *searchResponse {
-<<<<<<< HEAD
-=======
 	return buildFullSearchResponseWith(searcher, gatherings, filters, limit, minMatch, name)
 }
 
 func buildFullSearchResponseWith(searcher *searcher, searchGatherings []searchGather, filters filterRequest, limit int, minMatch float64, name string) *searchResponse {
->>>>>>> 77f6b41c
 	resp := searchResponse{
 		RefreshedAt: searcher.lastRefreshedAt,
 	}
@@ -379,11 +357,7 @@
 	wg.Add(len(searchGatherings))
 	for i := range searchGatherings {
 		go func(i int) {
-<<<<<<< HEAD
-			gatherings[i](searcher, filters, limit, minMatch, name, &resp)
-=======
 			searchGatherings[i](searcher, filters, limit, minMatch, name, &resp)
->>>>>>> 77f6b41c
 			wg.Done()
 		}(i)
 	}

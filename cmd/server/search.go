// Copyright 2022 The Moov Authors
// Use of this source code is governed by an Apache License
// license that can be found in the LICENSE file.

package main

import (
	"bytes"
	"encoding/json"
	"errors"
	"fmt"
<<<<<<< HEAD
=======
	"math"
>>>>>>> 77f6b41c
	"os"
	"sort"
	"strconv"
	"strings"
	"sync"
	"time"

	"github.com/moov-io/base/log"
	"github.com/moov-io/watchman/pkg/csl"
	"github.com/moov-io/watchman/pkg/dpl"
	"github.com/moov-io/watchman/pkg/ofac"

	"github.com/xrash/smetrics"
	"go4.org/syncutil"
)

var (
	errNoSearchParams = errors.New("missing search parameter(s)")

	softResultsLimit, hardResultsLimit = 10, 100
)

// searcher holds precomputed data for each object available to search against.
// This data comes from various US and EU Federal agencies
type searcher struct {
	// OFAC
	SDNs      []*SDN
	Addresses []*Address
	Alts      []*Alt

	// BIS
	DPs []*DP

	// US Consolidated Screening List
	BISEntities      []*Result[csl.EL]
	MilitaryEndUsers []*Result[csl.MEU]
	SSIs             []*Result[csl.SSI]
<<<<<<< HEAD
=======
	UVLs             []*Result[csl.UVL]
	ISNs             []*Result[csl.ISN]
	FSEs             []*Result[csl.FSE]
	PLCs             []*Result[csl.PLC]
	CAPs             []*Result[csl.CAP]
	DTCs             []*Result[csl.DTC]
	CMICs            []*Result[csl.CMIC]
	NS_MBSs          []*Result[csl.NS_MBS]
>>>>>>> 77f6b41c

	// metadata
	lastRefreshedAt time.Time
	sync.RWMutex    // protects all above fields
	*syncutil.Gate  // limits concurrent processing

	pipe *pipeliner

	logger log.Logger
}

func newSearcher(logger log.Logger, pipeline *pipeliner, workers int) *searcher {
	logger.Logf("allowing only %d workers for search", workers)
	return &searcher{
		logger: logger.With(log.Fields{
			"component": log.String("pipeline"),
		}),
		pipe: pipeline,
		Gate: syncutil.NewGate(workers),
	}
}

func (s *searcher) FindAddresses(limit int, id string) []*ofac.Address {
	s.RLock()
	defer s.RUnlock()

	var out []*ofac.Address
	for i := range s.Addresses {
		if len(out) > limit {
			break
		}
		if s.Addresses[i].Address.EntityID == id {
			out = append(out, s.Addresses[i].Address)
		}
	}
	return out
}

func (s *searcher) TopAddresses(limit int, minMatch float64, reqAddress string) []Address {
	s.RLock()
	defer s.RUnlock()

	return TopAddressesFn(limit, minMatch, s.Addresses, topAddressesAddress(reqAddress))
}

var (
	// topAddressesAddress is a compare method for TopAddressesFn to extract and rank .Address
	topAddressesAddress = func(needleAddr string) func(*Address) *item {
		return func(add *Address) *item {
			return &item{
				value:  add,
				weight: jaroWinkler(add.address, precompute(needleAddr)),
			}
		}
	}

	// topAddressesCityState is a compare method for TopAddressesFn to extract and rank
	// .City, .State, .Providence, and .Zip to return the average match between non-empty
	// search criteria.
	topAddressesCityState = func(needleCityState string) func(*Address) *item {
		return func(add *Address) *item {
			return &item{
				value:  add,
				weight: jaroWinkler(add.citystate, precompute(needleCityState)),
			}
		}
	}

	// topAddressesCountry is a compare method for TopAddressesFn to extract and rank .Country
	topAddressesCountry = func(needleCountry string) func(*Address) *item {
		return func(add *Address) *item {
			return &item{
				value:  add,
				weight: jaroWinkler(add.country, precompute(needleCountry)),
			}
		}
	}

	// multiAddressCompare is a compare method for taking N higher-order compare methods
	// and returning an average weight after computing them all.
	multiAddressCompare = func(cmps ...func(*Address) *item) func(*Address) *item {
		return func(add *Address) *item {
			weight := 0.00
			for i := range cmps {
				weight += cmps[i](add).weight
			}
			return &item{
				value:  add,
				weight: weight / float64(len(cmps)),
			}
		}
	}
)

// FilterCountries returns Addresses that match a given country name.
//
// If name is blank all Addresses are returned.
//
// This filtering ignore case differences, but does require the name matches
// to the underlying data.
func (s *searcher) FilterCountries(name string) []*Address {
	s.RLock()
	defer s.RUnlock()

	if len(s.Addresses) == 0 {
		return nil
	}

	if name == "" {
		out := make([]*Address, len(s.Addresses))
		copy(out, s.Addresses)
		return out
	}
	var out []*Address
	for i := range s.Addresses {
		if strings.EqualFold(s.Addresses[i].country, name) {
			out = append(out, s.Addresses[i])
		}
	}
	return out
}

// TopAddressesFn performs a ranked search over an arbitrary set of Address fields.
//
// compare takes an Address (from s.Addresses) and is expected to extract some property to be compared
// against a captured parameter (in a closure calling compare) to return an *item for final sorting.
// See searchByAddress in search_handlers.go for an example
func TopAddressesFn(limit int, minMatch float64, addresses []*Address, compare func(*Address) *item) []Address {
	if len(addresses) == 0 {
		return nil
	}
	xs := newLargest(limit, minMatch)

	var wg sync.WaitGroup
	wg.Add(len(addresses))

	for i := range addresses {
		go func(i int) {
			defer wg.Done()
			xs.add(compare(addresses[i]))
		}(i)
	}

	wg.Wait()

	return largestToAddresses(xs)
}

func largestToAddresses(xs *largest) []Address {
	out := make([]Address, 0)
	for i := range xs.items {
		if v := xs.items[i]; v != nil {
			aa, ok := v.value.(*Address)
			if !ok {
				continue
			}
			address := *aa
			address.match = v.weight
			out = append(out, address)
		}
	}
	return out
}

func (s *searcher) FindAlts(limit int, id string) []*ofac.AlternateIdentity {
	s.RLock()
	defer s.RUnlock()

	var out []*ofac.AlternateIdentity
	for i := range s.Alts {
		if len(out) > limit {
			break
		}
		if s.Alts[i].AlternateIdentity.EntityID == id {
			out = append(out, s.Alts[i].AlternateIdentity)
		}
	}
	return out
}

func (s *searcher) TopAltNames(limit int, minMatch float64, alt string) []Alt {
	alt = precompute(alt)

	s.RLock()
	defer s.RUnlock()

	if len(s.Alts) == 0 {
		return nil
	}
	xs := newLargest(limit, minMatch)

	var wg sync.WaitGroup
	wg.Add(len(s.Alts))

	for i := range s.Alts {
		s.Gate.Start()
		go func(i int) {
			defer wg.Done()
			defer s.Gate.Done()
			xs.add(&item{
				value:  s.Alts[i],
				weight: jaroWinkler(s.Alts[i].name, alt),
			})
		}(i)
	}
	wg.Wait()

	out := make([]Alt, 0)
	for i := range xs.items {
		if v := xs.items[i]; v != nil {
			aa, ok := v.value.(*Alt)
			if !ok {
				continue
			}
			alt := *aa
			alt.match = v.weight
			out = append(out, alt)
		}
	}
	return out
}

func (s *searcher) FindSDN(entityID string) *ofac.SDN {
	if sdn := s.debugSDN(entityID); sdn != nil {
		return sdn.SDN
	}
	return nil
}

func (s *searcher) debugSDN(entityID string) *SDN {
	s.RLock()
	defer s.RUnlock()

	for i := range s.SDNs {
		if s.SDNs[i].EntityID == entityID {
			return s.SDNs[i]
		}
	}
	return nil
}

// FindSDNsByRemarksID looks for SDN's whose remarks property contains an ID matching
// what is provided to this function. It's typically used with values assigned by a local
// government. (National ID, Drivers License, etc)
func (s *searcher) FindSDNsByRemarksID(limit int, id string) []*SDN {
	if id == "" {
		return nil
	}

	var out []*SDN
	for i := range s.SDNs {
		// If the SDN's remarks ID contains a space then we need to ensure "all the numeric
		// parts have to exactly match" between our query and the parsed ID.
		if strings.Contains(s.SDNs[i].id, " ") {
			qParts := strings.Fields(id)
			sdnParts := strings.Fields(s.SDNs[i].id)

			matched, expected := 0, 0
			for j := range sdnParts {
				if n, _ := strconv.ParseInt(sdnParts[j], 10, 64); n > 0 {
					// This part of the SDN's remarks is a number so it must exactly
					// match to a query's part
					expected += 1

					for k := range qParts {
						if sdnParts[j] == qParts[k] {
							matched += 1
						}
					}
				}
			}

			// If all the numeric parts match between query and SDN return the match
			if matched == expected {
				sdn := *s.SDNs[i]
				sdn.match = 1.0
				out = append(out, &sdn)
			}
		} else {
			// The query and remarks ID must exactly match
			if s.SDNs[i].id == id {
				sdn := *s.SDNs[i]
				sdn.match = 1.0
				out = append(out, &sdn)
			}
		}

		// quit if we're at our max result size
		if len(out) >= limit {
			return out
		}
	}
	return out
}

func (s *searcher) TopSDNs(limit int, minMatch float64, name string, keepSDN func(*SDN) bool) []*SDN {
	name = precompute(name)

	s.RLock()
	defer s.RUnlock()

	if len(s.SDNs) == 0 {
		return nil
	}
	xs := newLargest(limit, minMatch)

	var wg sync.WaitGroup
	wg.Add(len(s.SDNs))

	for i := range s.SDNs {
		if !keepSDN(s.SDNs[i]) {
			wg.Done()
			continue
		}
		s.Gate.Start()
		go func(i int) {
			defer wg.Done()
			defer s.Gate.Done()
			xs.add(&item{
				value:  s.SDNs[i],
				weight: jaroWinkler(s.SDNs[i].name, name),
			})
		}(i)
	}
	wg.Wait()

	out := make([]*SDN, 0)
	for i := range xs.items {
		if v := xs.items[i]; v != nil {
			ss, ok := v.value.(*SDN)
			if !ok {
				continue
			}
			sdn := *ss // deref for a copy
			sdn.match = v.weight
			out = append(out, &sdn)
		}
	}
	return out
}

func (s *searcher) TopDPs(limit int, minMatch float64, name string) []DP {
	name = precompute(name)

	s.RLock()
	defer s.RUnlock()

	if len(s.DPs) == 0 {
		return nil
	}
	xs := newLargest(limit, minMatch)
<<<<<<< HEAD

	var wg sync.WaitGroup
	wg.Add(len(s.DPs))

=======

	var wg sync.WaitGroup
	wg.Add(len(s.DPs))

>>>>>>> 77f6b41c
	for i := range s.DPs {
		s.Gate.Start()
		go func(i int) {
			defer wg.Done()
			defer s.Gate.Done()
			xs.add(&item{
				value:  s.DPs[i],
				weight: jaroWinkler(s.DPs[i].name, name),
			})
		}(i)
	}
	wg.Wait()

	out := make([]DP, 0)
	for _, thisItem := range xs.items {
		if v := thisItem; v != nil {
			ss, ok := v.value.(*DP)
			if !ok {
				continue
			}
			dp := *ss
			dp.match = v.weight
			out = append(out, dp)
		}
	}
	return out
}

// SDN is ofac.SDN wrapped with precomputed search metadata
type SDN struct {
	*ofac.SDN

	// match holds the match ratio for an SDN in search results
	match float64

	// name is precomputed for speed
	name string

	// id is the parseed ID value from an SDN's remarks field. Often this
	// is a National ID, Drivers License, or similar government value
	// ueed to uniquely identify an entiy.
	//
	// Typically the form of this is 'No. NNNNN' where NNNNN is alphanumeric.
	id string
}

// MarshalJSON is a custom method for marshaling a SDN search result
func (s SDN) MarshalJSON() ([]byte, error) {
	return json.Marshal(struct {
		*ofac.SDN
		Match float64 `json:"match"`
	}{
		s.SDN,
		s.match,
	})
}

func findAddresses(entityID string, addrs []*ofac.Address) []*ofac.Address {
	var out []*ofac.Address
	for i := range addrs {
		if entityID == addrs[i].EntityID {
			out = append(out, addrs[i])
		}
	}
	return out
}

func precomputeSDNs(sdns []*ofac.SDN, addrs []*ofac.Address, pipe *pipeliner) []*SDN {
	out := make([]*SDN, len(sdns))
	for i := range sdns {
		nn := sdnName(sdns[i], findAddresses(sdns[i].EntityID, addrs))

		if err := pipe.Do(nn); err != nil {
			pipe.logger.Logf("pipeline", fmt.Sprintf("problem pipelining SDN: %v", err))
			continue
		}

		out[i] = &SDN{
			SDN:  sdns[i],
			name: nn.Processed,
			id:   extractIDFromRemark(strings.TrimSpace(sdns[i].Remarks)),
		}
	}
	return out
}

// Address is ofac.Address wrapped with precomputed search metadata
type Address struct {
	Address *ofac.Address

	match float64 // match %

	// precomputed fields for speed
	address, citystate, country string
}

// MarshalJSON is a custom method for marshaling a SDN Address search result
func (a Address) MarshalJSON() ([]byte, error) {
	return json.Marshal(struct {
		*ofac.Address
		Match float64 `json:"match"`
	}{
		a.Address,
		a.match,
	})
}

func precomputeAddresses(adds []*ofac.Address) []*Address {
	out := make([]*Address, len(adds))
	for i := range adds {
		out[i] = &Address{
			Address:   adds[i],
			address:   precompute(adds[i].Address),
			citystate: precompute(adds[i].CityStateProvincePostalCode),
			country:   precompute(adds[i].Country),
		}
	}
	return out
}

// Alt is an ofac.AlternateIdentity wrapped with precomputed search metadata
type Alt struct {
	AlternateIdentity *ofac.AlternateIdentity

	match float64 // match %

	// name is precomputed for speed
	name string
}

// MarshalJSON is a custom method for marshaling a SDN Alternate Identity search result
func (a Alt) MarshalJSON() ([]byte, error) {
	return json.Marshal(struct {
		*ofac.AlternateIdentity
		Match float64 `json:"match"`
	}{
		a.AlternateIdentity,
		a.match,
	})
}

func precomputeAlts(alts []*ofac.AlternateIdentity, pipe *pipeliner) []*Alt {
	out := make([]*Alt, len(alts))
	for i := range alts {
		an := altName(alts[i])

		if err := pipe.Do(an); err != nil {
			pipe.logger.LogErrorf("problem pipelining SDN: %v", err)
			continue
		}

		out[i] = &Alt{
			AlternateIdentity: alts[i],
			name:              an.Processed,
		}
	}
	return out
}

// DP is a BIS Denied Person wrapped with precomputed search metadata
type DP struct {
	DeniedPerson *dpl.DPL
	match        float64
	name         string
}

// MarshalJSON is a custom method for marshaling a BIS Denied Person (DP)
func (d DP) MarshalJSON() ([]byte, error) {
	return json.Marshal(struct {
		*dpl.DPL
		Match float64 `json:"match"`
	}{
		d.DeniedPerson,
		d.match,
	})
}

func precomputeDPs(persons []*dpl.DPL, pipe *pipeliner) []*DP {
	out := make([]*DP, len(persons))
	for i := range persons {
		nn := dpName(persons[i])
		if err := pipe.Do(nn); err != nil {
			pipe.logger.LogErrorf("problem pipelining DP: %v", err)
			continue
		}
		out[i] = &DP{
			DeniedPerson: persons[i],
			name:         nn.Processed,
		}
	}
	return out
}

var (
	// Jaro-Winkler parameters
	boostThreshold = readFloat(os.Getenv("JARO_WINKLER_BOOST_THRESHOLD"), 0.7)
	prefixSize     = readInt(os.Getenv("JARO_WINKLER_PREFIX_SIZE"), 4)

	// Watchman parameters
	exactMatchFavoritism = readFloat(os.Getenv("EXACT_MATCH_FAVORITISM"), 0.0)
)

func readFloat(override string, value float64) float64 {
	if override != "" {
		n, err := strconv.ParseFloat(override, 32)
		if err != nil {
			panic(fmt.Errorf("unable to parse %q as float64", override))
		}
		return n
	}
	return value
}

func readInt(override string, value int) int {
	if override != "" {
		n, err := strconv.ParseInt(override, 10, 32)
		if err != nil {
			panic(fmt.Errorf("unable to parse %q as int", override))
		}
		return int(n)
	}
	return value
}

// jaroWinkler runs the similarly named algorithm over the two input strings and averages their match percentages
// according to the second string (assumed to be the user's query)
//
// For more details see https://en.wikipedia.org/wiki/Jaro%E2%80%93Winkler_distance
func jaroWinkler(s1, s2 string) float64 {
	return jaroWinklerWithFavoritism(s1, s2, exactMatchFavoritism)
}

func jaroWinklerWithFavoritism(s1, s2 string, favoritism float64) float64 {
	maxMatch := func(word string, parts []string) float64 {
		if len(parts) == 0 {
			return 0.0
		}

		max := smetrics.JaroWinkler(word, parts[0], boostThreshold, prefixSize)
		for i := 1; i < len(parts); i++ {
			if score := smetrics.JaroWinkler(word, parts[i], boostThreshold, prefixSize); score > max {
				max = score
			}
		}
		return max
	}

	s1Parts, s2Parts := strings.Fields(s1), strings.Fields(s2)
	if len(s1Parts) == 0 || len(s2Parts) == 0 {
		return 0.0 // avoid returning NaN later on
	}

	var scores []float64
	for i := range s1Parts {
		max := maxMatch(s1Parts[i], s2Parts)
		if max >= 1.0 {
<<<<<<< HEAD
			max += exactMatchFavoritism
=======
			max += favoritism
>>>>>>> 77f6b41c
		}
		scores = append(scores, max)
	}

	// average the highest N scores where N is the words in our query (s2).
	sort.Float64s(scores)
	if len(s1Parts) > len(s2Parts) && len(s2Parts) > 2 {
		scores = scores[len(s1Parts)-len(s2Parts):]
	}

	var sum float64
	for i := range scores {
		sum += scores[i]
	}

<<<<<<< HEAD
	return sum / float64(len(scores))
=======
	return math.Min(sum/float64(len(scores)), 1.00)
>>>>>>> 77f6b41c
}

// extractIDFromRemark attempts to parse out a National ID or similar governmental ID value
// from an SDN's remarks property.
//
// Typically the form of this is 'No. NNNNN' where NNNNN is alphanumeric.
func extractIDFromRemark(remarks string) string {
	if remarks == "" {
		return ""
	}

	var out bytes.Buffer
	parts := strings.Fields(remarks)
	for i := range parts {
		if parts[i] == "No." {
			trimmed := strings.TrimSuffix(strings.TrimSuffix(parts[i+1], "."), ";")

			// Always take the next part
			if strings.HasSuffix(parts[i+1], ".") || strings.HasSuffix(parts[i+1], ";") {
				return trimmed
			} else {
				out.WriteString(trimmed)
			}
			// possibly take additional parts
			for j := i + 2; j < len(parts); j++ {
				if strings.HasPrefix(parts[j], "(") {
					return out.String()
				}
				if _, err := strconv.ParseInt(parts[j], 10, 32); err == nil {
					out.WriteString(" " + parts[j])
				}
			}
		}
	}
	return out.String()
}<|MERGE_RESOLUTION|>--- conflicted
+++ resolved
@@ -9,10 +9,7 @@
 	"encoding/json"
 	"errors"
 	"fmt"
-<<<<<<< HEAD
-=======
 	"math"
->>>>>>> 77f6b41c
 	"os"
 	"sort"
 	"strconv"
@@ -50,8 +47,6 @@
 	BISEntities      []*Result[csl.EL]
 	MilitaryEndUsers []*Result[csl.MEU]
 	SSIs             []*Result[csl.SSI]
-<<<<<<< HEAD
-=======
 	UVLs             []*Result[csl.UVL]
 	ISNs             []*Result[csl.ISN]
 	FSEs             []*Result[csl.FSE]
@@ -60,7 +55,6 @@
 	DTCs             []*Result[csl.DTC]
 	CMICs            []*Result[csl.CMIC]
 	NS_MBSs          []*Result[csl.NS_MBS]
->>>>>>> 77f6b41c
 
 	// metadata
 	lastRefreshedAt time.Time
@@ -412,17 +406,10 @@
 		return nil
 	}
 	xs := newLargest(limit, minMatch)
-<<<<<<< HEAD
 
 	var wg sync.WaitGroup
 	wg.Add(len(s.DPs))
 
-=======
-
-	var wg sync.WaitGroup
-	wg.Add(len(s.DPs))
-
->>>>>>> 77f6b41c
 	for i := range s.DPs {
 		s.Gate.Start()
 		go func(i int) {
@@ -679,11 +666,7 @@
 	for i := range s1Parts {
 		max := maxMatch(s1Parts[i], s2Parts)
 		if max >= 1.0 {
-<<<<<<< HEAD
-			max += exactMatchFavoritism
-=======
 			max += favoritism
->>>>>>> 77f6b41c
 		}
 		scores = append(scores, max)
 	}
@@ -699,11 +682,7 @@
 		sum += scores[i]
 	}
 
-<<<<<<< HEAD
-	return sum / float64(len(scores))
-=======
 	return math.Min(sum/float64(len(scores)), 1.00)
->>>>>>> 77f6b41c
 }
 
 // extractIDFromRemark attempts to parse out a National ID or similar governmental ID value

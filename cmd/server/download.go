--- conflicted
+++ resolved
@@ -59,14 +59,6 @@
 	DeniedPersons int `json:"deniedPersons"`
 
 	// Consolidated Screening List (CSL)
-<<<<<<< HEAD
-	BISEntities       int `json:"bisEntities"`
-	MilitaryEndUsers  int `json:"militaryEndUsers"`
-	SectoralSanctions int `json:"sectoralSanctions"`
-
-	Errors      []error   `json:"-"`
-	RefreshedAt time.Time `json:"timestamp"`
-=======
 	BISEntities                      int `json:"bisEntities"`
 	MilitaryEndUsers                 int `json:"militaryEndUsers"`
 	SectoralSanctions                int `json:"sectoralSanctions"`
@@ -104,30 +96,6 @@
 		DownloadStats: *ss,
 		Errors:        errors,
 	})
->>>>>>> 77f6b41c
-}
-
-func (ss *DownloadStats) Error() string {
-	var buf bytes.Buffer
-	for i := range ss.Errors {
-		buf.WriteString(ss.Errors[i].Error() + "\n")
-	}
-	return buf.String()
-}
-
-func (ss *DownloadStats) MarshalJSON() ([]byte, error) {
-	type Aux struct {
-		DownloadStats
-		Errors []string `json:"errors"`
-	}
-	var errors []string
-	for i := range ss.Errors {
-		errors = append(errors, ss.Errors[i].Error())
-	}
-	return json.Marshal(Aux{
-		DownloadStats: *ss,
-		Errors:        errors,
-	})
 }
 
 // periodicDataRefresh will forever block for interval's duration and then download and reparse the data.
@@ -160,8 +128,6 @@
 					"BISEntities":      log.Int(stats.BISEntities),
 					"MilitaryEndUsers": log.Int(stats.MilitaryEndUsers),
 					"SSI":              log.Int(stats.SectoralSanctions),
-<<<<<<< HEAD
-=======
 					"UVL":              log.Int(stats.Unverified),
 					"ISN":              log.Int(stats.NonProliferationSanctions),
 					"FSE":              log.Int(stats.ForeignSanctionsEvaders),
@@ -170,7 +136,6 @@
 					"DTC":              log.Int(stats.ITARDebarred),
 					"CMIC":             log.Int(stats.ChineseMilitaryIndustrialComplex),
 					"NS_MBS":           log.Int(stats.NonSDNMenuBasedSanctions),
->>>>>>> 77f6b41c
 				}).Logf("data refreshed %v ago", time.Since(stats.RefreshedAt))
 			}
 			updates <- stats // send stats for re-search and watch notifications
@@ -277,8 +242,6 @@
 	els := precomputeCSLEntities[csl.EL](consolidatedLists.ELs, s.pipe)
 	meus := precomputeCSLEntities[csl.MEU](consolidatedLists.MEUs, s.pipe)
 	ssis := precomputeCSLEntities[csl.SSI](consolidatedLists.SSIs, s.pipe)
-<<<<<<< HEAD
-=======
 	uvls := precomputeCSLEntities[csl.UVL](consolidatedLists.UVLs, s.pipe)
 	isns := precomputeCSLEntities[csl.ISN](consolidatedLists.ISNs, s.pipe)
 	fses := precomputeCSLEntities[csl.FSE](consolidatedLists.FSEs, s.pipe)
@@ -287,7 +250,6 @@
 	dtcs := precomputeCSLEntities[csl.DTC](consolidatedLists.DTCs, s.pipe)
 	cmics := precomputeCSLEntities[csl.CMIC](consolidatedLists.CMICs, s.pipe)
 	ns_mbss := precomputeCSLEntities[csl.NS_MBS](consolidatedLists.NS_MBSs, s.pipe)
->>>>>>> 77f6b41c
 
 	// OFAC
 	stats.SDNs = len(sdns)
@@ -299,8 +261,6 @@
 	stats.BISEntities = len(els)
 	stats.MilitaryEndUsers = len(meus)
 	stats.SectoralSanctions = len(ssis)
-<<<<<<< HEAD
-=======
 	stats.Unverified = len(uvls)
 	stats.NonProliferationSanctions = len(isns)
 	stats.ForeignSanctionsEvaders = len(fses)
@@ -309,7 +269,6 @@
 	stats.ITARDebarred = len(dtcs)
 	stats.ChineseMilitaryIndustrialComplex = len(cmics)
 	stats.NonSDNMenuBasedSanctions = len(ns_mbss)
->>>>>>> 77f6b41c
 
 	// record prometheus metrics
 	lastDataRefreshCount.WithLabelValues("SDNs").Set(float64(len(sdns)))
@@ -346,8 +305,6 @@
 	s.BISEntities = els
 	s.MilitaryEndUsers = meus
 	s.SSIs = ssis
-<<<<<<< HEAD
-=======
 	s.UVLs = uvls
 	s.ISNs = isns
 	s.FSEs = fses
@@ -356,7 +313,6 @@
 	s.DTCs = dtcs
 	s.CMICs = cmics
 	s.NS_MBSs = ns_mbss
->>>>>>> 77f6b41c
 	// metadata
 	s.lastRefreshedAt = stats.RefreshedAt
 	s.Unlock()

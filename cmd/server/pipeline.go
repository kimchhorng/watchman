--- conflicted
+++ resolved
@@ -24,11 +24,6 @@
 	Processed string
 
 	// optional metadata of where a name came from
-<<<<<<< HEAD
-	alt   *ofac.AlternateIdentity
-	sdn   *ofac.SDN
-	ssi   *csl.SSI
-=======
 	alt    *ofac.AlternateIdentity
 	sdn    *ofac.SDN
 	ssi    *csl.SSI
@@ -41,7 +36,6 @@
 	cmic   *csl.CMIC
 	ns_mbs *csl.NS_MBS
 
->>>>>>> 77f6b41c
 	dp    *dpl.DPL
 	el    *csl.EL
 	addrs []*ofac.Address
@@ -94,8 +88,6 @@
 			ssi:       v,
 			altNames:  v.AlternateNames,
 		}
-<<<<<<< HEAD
-=======
 	case *csl.UVL:
 		return &Name{
 			Original:  v.Name,
@@ -150,7 +142,6 @@
 			ns_mbs:    v,
 			altNames:  v.AlternateNames,
 		}
->>>>>>> 77f6b41c
 	}
 	return &Name{}
 }

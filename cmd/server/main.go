// Copyright 2022 The Moov Authors
// Use of this source code is governed by an Apache License
// license that can be found in the LICENSE file.

package main

import (
	"context"
	"crypto/tls"
	"flag"
	"fmt"
	"net/http"
	"os"
	"os/signal"
	"path/filepath"
	"runtime"
	"strconv"
	"strings"
	"syscall"
	"time"

	"github.com/moov-io/base/admin"
	moovhttp "github.com/moov-io/base/http"
	"github.com/moov-io/base/http/bind"
	"github.com/moov-io/base/log"
	"github.com/moov-io/watchman"
	"github.com/moov-io/watchman/internal/database"

	"github.com/gorilla/mux"
)

var (
	httpAddr  = flag.String("http.addr", bind.HTTP("ofac"), "HTTP listen address")
	adminAddr = flag.String("admin.addr", bind.Admin("ofac"), "Admin HTTP listen address")

	flagBasePath  = flag.String("base-path", "/", "Base path to serve HTTP routes and webui from")
	flagLogFormat = flag.String("log.format", "", "Format for log lines (Options: json, plain")
	flagMaxProcs  = flag.Int("max-procs", runtime.NumCPU(), "Maximum number of CPUs used for search and endpoints")
	flagWorkers   = flag.Int("workers", 1024, "Maximum number of goroutines used for search")

	dataRefreshInterval = 12 * time.Hour
)

func main() {
	flag.Parse()

	runtime.GOMAXPROCS(*flagMaxProcs)

	var logger log.Logger
	if v := os.Getenv("LOG_FORMAT"); v != "" {
		*flagLogFormat = v
	}
	if strings.ToLower(*flagLogFormat) == "json" {
		logger = log.NewJSONLogger()
	} else {
		logger = log.NewDefaultLogger()
	}

	logger.Logf("Starting watchman server version %s", watchman.Version)

	// Channel for errors
	errs := make(chan error)

	go func() {
		c := make(chan os.Signal, 1)
		signal.Notify(c, syscall.SIGINT, syscall.SIGTERM)
		errs <- fmt.Errorf("signal: %v", <-c)
	}()

	// Setup database connection
	db, err := database.New(logger, os.Getenv("DATABASE_TYPE"))
	if err != nil {
		logger.Logf("database problem: %v", err)
		os.Exit(1)
	}
	defer func() {
		if err := db.Close(); err != nil {
			logger.LogError(err)
		}
	}()

	// Setup business HTTP routes
	if v := os.Getenv("BASE_PATH"); v != "" {
		*flagBasePath = v
	}
	router := mux.NewRouter().PathPrefix(*flagBasePath).Subrouter()
	moovhttp.AddCORSHandler(router)
	addPingRoute(router)

	// Start business HTTP server
	readTimeout, _ := time.ParseDuration("30s")
	writTimeout, _ := time.ParseDuration("30s")
	idleTimeout, _ := time.ParseDuration("60s")

	// Check to see if our -http.addr flag has been overridden
	if v := os.Getenv("HTTP_BIND_ADDRESS"); v != "" {
		*httpAddr = v
	}

	serve := &http.Server{
		Addr:    *httpAddr,
		Handler: router,
		TLSConfig: &tls.Config{
			InsecureSkipVerify:       false,
			PreferServerCipherSuites: true,
			MinVersion:               tls.VersionTLS12,
		},
		ReadTimeout:       readTimeout,
		ReadHeaderTimeout: readTimeout,
		WriteTimeout:      writTimeout,
		IdleTimeout:       idleTimeout,
	}
	shutdownServer := func() {
		if err := serve.Shutdown(context.TODO()); err != nil {
			logger.LogError(err)
		}
	}

	// Check to see if our -admin.addr flag has been overridden
	if v := os.Getenv("HTTP_ADMIN_BIND_ADDRESS"); v != "" {
		*adminAddr = v
	}

	// Start Admin server (with Prometheus metrics)
	adminServer := admin.NewServer(*adminAddr)
	adminServer.AddVersionHandler(watchman.Version) // Setup 'GET /version'
	go func() {
		logger.Logf("listening on %s", adminServer.BindAddr())
		if err := adminServer.Listen(); err != nil {
			err = fmt.Errorf("problem starting admin http: %v", err)
			logger.LogError(err)
			errs <- fmt.Errorf("admin shutdown: %v", err)
		}
	}()
	defer adminServer.Shutdown()

	// Setup download repository
	downloadRepo := &sqliteDownloadRepository{db, logger}
	defer downloadRepo.close()

	var pipeline *pipeliner
	if debug, err := strconv.ParseBool(os.Getenv("DEBUG_NAME_PIPELINE")); debug && err == nil {
		pipeline = newPipeliner(logger)
	} else {
		pipeline = newPipeliner(log.NewNopLogger())
	}
	searcher := newSearcher(logger, pipeline, *flagWorkers)

	// Add debug routes
	adminServer.AddHandler(debugSDNPath, debugSDNHandler(logger, searcher))

	// Initial download of data
	if stats, err := searcher.refreshData(os.Getenv("INITIAL_DATA_DIRECTORY")); err != nil {
		logger.LogErrorf("ERROR: failed to download/parse initial data: %v", err)
		os.Exit(1)
	} else {
		if err := downloadRepo.recordStats(stats); err != nil {
			logger.LogErrorf("ERROR: failed to record download stats: %v", err)
			os.Exit(1)
		}
		logger.Info().With(log.Fields{
			"SDNs":        log.Int(stats.SDNs),
			"AltNames":    log.Int(stats.Alts),
			"Addresses":   log.Int(stats.Addresses),
			"SSI":         log.Int(stats.SectoralSanctions),
			"DPL":         log.Int(stats.DeniedPersons),
			"BISEntities": log.Int(stats.BISEntities),
<<<<<<< HEAD
=======
			"UVL":         log.Int(stats.Unverified),
			"ISN":         log.Int(stats.NonProliferationSanctions),
			"FSE":         log.Int(stats.ForeignSanctionsEvaders),
			"PLC":         log.Int(stats.PalestinianLegislativeCouncil),
			"CAP":         log.Int(stats.CAPTA),
			"DTC":         log.Int(stats.ITARDebarred),
			"CMIC":        log.Int(stats.ChineseMilitaryIndustrialComplex),
			"NS_MBS":      log.Int(stats.NonSDNMenuBasedSanctions),
>>>>>>> 77f6b41c
		}).Logf("data refreshed %v ago", time.Since(stats.RefreshedAt))
	}

	// Setup Watch and Webhook database wrapper
	watchRepo := &sqliteWatchRepository{db, logger}
	defer watchRepo.close()
	webhookRepo := &sqliteWebhookRepository{db}
	defer webhookRepo.close()

	// Setup company / customer repositories
	companyRepo := &sqliteCompanyRepository{db, logger}
	defer companyRepo.close()
	custRepo := &sqliteCustomerRepository{db, logger}
	defer custRepo.close()

	// Setup periodic download and re-search
	updates := make(chan *DownloadStats)
	dataRefreshInterval = getDataRefreshInterval(logger, os.Getenv("DATA_REFRESH_INTERVAL"))
	go searcher.periodicDataRefresh(dataRefreshInterval, downloadRepo, updates)
	go handleDownloadStats(updates, func(stats *DownloadStats) {
		callDownloadWebook(logger, stats)
		searcher.spawnResearching(logger, companyRepo, custRepo, watchRepo, webhookRepo)
	})

	// Add manual data refresh endpoint
	adminServer.AddHandler(manualRefreshPath, manualRefreshHandler(logger, searcher, updates, downloadRepo))

	// Add searcher for HTTP routes
	addCompanyRoutes(logger, router, searcher, companyRepo, watchRepo)
	addCustomerRoutes(logger, router, searcher, custRepo, watchRepo)
	addSDNRoutes(logger, router, searcher)
	addSearchRoutes(logger, router, searcher)
	addDownloadRoutes(logger, router, downloadRepo)
	addValuesRoutes(logger, router, searcher)

	// Setup our web UI to be served as well
	setupWebui(logger, router, *flagBasePath)

	// Start business logic HTTP server
	go func() {
		if certFile, keyFile := os.Getenv("HTTPS_CERT_FILE"), os.Getenv("HTTPS_KEY_FILE"); certFile != "" && keyFile != "" {
			logger.Logf("binding to %s for secure HTTP server", *httpAddr)
			if err := serve.ListenAndServeTLS(certFile, keyFile); err != nil {
				logger.LogErrorf("https shutdown: %v", err)
			}
		} else {
			logger.Logf("binding to %s for HTTP server", *httpAddr)
			if err := serve.ListenAndServe(); err != nil {
				logger.LogErrorf("http shutdown: %v", err)
			}
		}
	}()

	// Block/Wait for an error
	if err := <-errs; err != nil {
		shutdownServer()
		logger.LogErrorf("final exit: %v", err)
	}
}

func addPingRoute(r *mux.Router) {
	r.Methods("GET").Path("/ping").HandlerFunc(func(w http.ResponseWriter, r *http.Request) {
		moovhttp.SetAccessControlAllowHeaders(w, r.Header.Get("Origin"))
		w.Header().Set("Content-Type", "text/plain")
		w.WriteHeader(http.StatusOK)
		w.Write([]byte("PONG"))
	})
}

// getDataRefreshInterval returns a time.Duration for how often OFAC should refresh data
//
// env is the value from an environmental variable
func getDataRefreshInterval(logger log.Logger, env string) time.Duration {
	if env != "" {
		if strings.EqualFold(env, "off") {
			return 0 * time.Second
		}
		if dur, _ := time.ParseDuration(env); dur > 0 {
			logger.Logf("Setting data refresh interval to %v", dur)
			return dur
		}
	}
	logger.Logf("Setting data refresh interval to %v (default)", dataRefreshInterval)
	return dataRefreshInterval
}

func setupWebui(logger log.Logger, r *mux.Router, basePath string) {
	dir := os.Getenv("WEB_ROOT")
	if dir == "" {
		dir = filepath.Join("webui", "build")
	}
	if _, err := os.Stat(dir); err != nil {
		logger.Logf("problem with webui=%s: %v", dir, err)
		os.Exit(1)
	}
	r.PathPrefix("/").Handler(http.StripPrefix(basePath, http.FileServer(http.Dir(dir))))
}

func handleDownloadStats(updates chan *DownloadStats, handle func(stats *DownloadStats)) {
	for {
		stats := <-updates
		if stats != nil {
			handle(stats)
		}
	}
}<|MERGE_RESOLUTION|>--- conflicted
+++ resolved
@@ -165,8 +165,6 @@
 			"SSI":         log.Int(stats.SectoralSanctions),
 			"DPL":         log.Int(stats.DeniedPersons),
 			"BISEntities": log.Int(stats.BISEntities),
-<<<<<<< HEAD
-=======
 			"UVL":         log.Int(stats.Unverified),
 			"ISN":         log.Int(stats.NonProliferationSanctions),
 			"FSE":         log.Int(stats.ForeignSanctionsEvaders),
@@ -175,7 +173,6 @@
 			"DTC":         log.Int(stats.ITARDebarred),
 			"CMIC":        log.Int(stats.ChineseMilitaryIndustrialComplex),
 			"NS_MBS":      log.Int(stats.NonSDNMenuBasedSanctions),
->>>>>>> 77f6b41c
 		}).Logf("data refreshed %v ago", time.Since(stats.RefreshedAt))
 	}
 

openapi: 3.0.2
info:
  description: Moov Watchman offers download, parse, and search functions over numerous U.S. trade sanction lists for complying with regional laws. Also included is a web UI and async webhook notification service to initiate processes on remote systems.
  version: v1
  title: Watchman API
  contact:
    url: https://github.com/moov-io/watchman
  license:
    name: Apache 2.0
    url: http://www.apache.org/licenses/LICENSE-2.0.html

servers:
  - url: http://localhost:8084
    description: Local development

tags:
  - name: Watchman
    description: Endpoints for searching individuals and corporations that the U.S. government enforces economic sanctions against and adding webhook notifications for search criteria.

paths:
  /ping:
    get:
      tags: [Watchman]
      summary: Ping Watchman service
      description: Check if the Watchman service is running.
      operationId: ping
      responses:
        '200':
          description: Service is running properly

  # Company Endpoints
  /ofac/companies/{companyID}:
    get:
      tags: [Watchman]
      summary: Get company
      description: Get information about a company, trust, or organization such as addresses, alternate names, and remarks.
      operationId: getOfacCompany
      parameters:
        - name: X-Request-ID
          in: header
          description: Optional Request ID allows application developer to trace requests through the system's logs
          schema:
            type: string
            example: 94c825ee
        - name: companyID
          in: path
          description: Company ID
          required: true
          schema:
            type: string
            example: 1d1c824a
      responses:
        '200':
          description: Company and associated metadata
          content:
            application/json:
              schema:
                $ref: '#/components/schemas/OfacCompany'
        '400':
          description: Error occurred, see response body.
          content:
            application/json:
              schema:
                $ref: 'https://raw.githubusercontent.com/moov-io/base/master/api/common.yaml#/components/schemas/Error'

    put:
      tags: [Watchman]
      summary: Update company
      description: Update a Company's sanction status to always block or always allow transactions.
      operationId: updateOfacCompanyStatus
      parameters:
        - name: X-Request-ID
          in: header
          description: Optional Request ID allows application developer to trace requests through the system's logs
          schema:
            type: string
            example: 94c825ee
        - name: X-User-ID
          in: header
          description: User ID used to perform this search
          schema:
            type: string
        - name: companyID
          in: path
          description: Company ID
          required: true
          schema:
            type: string
            example: 8d49fd61
      requestBody:
        required: true
        content:
          application/json:
            schema:
              $ref: '#/components/schemas/UpdateOfacCompanyStatus'
      responses:
        '200':
          description: Company status updated
        '400':
          description: Error occurred, see response body.
          content:
            application/json:
              schema:
                $ref: 'https://raw.githubusercontent.com/moov-io/base/master/api/common.yaml#/components/schemas/Error'

  /ofac/companies/{companyID}/watch:
    post:
      tags: [Watchman]
      summary: Watch OFAC company
      description: Add ID watch on an OFAC Company.
      operationId: addOfacCompanyWatch
      parameters:
        - name: X-Request-ID
          in: header
          description: Optional Request ID allows application developer to trace requests through the system's logs
          schema:
            type: string
            example: 94c825ee
        - name: companyID
          in: path
          description: Company ID
          required: true
          schema:
            type: string
            example: c3cf0f66
      requestBody:
        required: true
        content:
          application/json:
            schema:
              $ref: '#/components/schemas/OfacWatchRequest'
      responses:
        '200':
          description: Company watch added
          content:
            application/json:
              schema:
                $ref: '#/components/schemas/OfacWatch'
        '400':
          description: Error occurred, see response body.
          content:
            application/json:
              schema:
                $ref: 'https://raw.githubusercontent.com/moov-io/base/master/api/common.yaml#/components/schemas/Error'
        '404':
          description: Company not found

  /ofac/companies/{companyID}/watch/{watchID}:
    delete:
      tags: [Watchman]
      summary: Remove company watch
      description: Delete a company ID watch.
      operationId: removeOfacCompanyWatch
      parameters:
        - name: X-Request-ID
          in: header
          description: Optional Request ID allows application developer to trace requests through the system's logs
          schema:
            type: string
            example: 94c825ee
        - name: companyID
          in: path
          description: Company ID
          required: true
          schema:
            type: string
            example: c3cf0f66
        - name: watchID
          in: path
          description: Watch ID, used to identify a specific watch
          required: true
          schema:
            type: string
            example: 0c5e215c
      responses:
        '200':
          description: Company watch removed
        '400':
          description: Error occurred, see response body.
          content:
            application/json:
              schema:
                $ref: 'https://raw.githubusercontent.com/moov-io/base/master/api/common.yaml#/components/schemas/Error'

  /ofac/companies/watch:
    post:
      tags: [Watchman]
      summary: Watch company
      description: Watch a company by its name. The match percentage will be included in the webhook's JSON payload.
      operationId: addOfacCompanyNameWatch
      parameters:
        - name: X-Request-ID
          in: header
          description: Optional Request ID allows application developer to trace requests through the system's logs
          schema:
            type: string
            example: 94c825ee
        - name: name
          in: query
          required: true
          description: Company name used to match and send watch notifications
          schema:
            type: string
            example: Jane Smith
      requestBody:
        required: true
        content:
          application/json:
            schema:
              $ref: '#/components/schemas/OfacWatchRequest'
      responses:
        '200':
          description: Company watch applied
          content:
            application/json:
              schema:
                $ref: '#/components/schemas/OfacWatch'
        '400':
          description: Error occurred, see response body.
          content:
            application/json:
              schema:
                $ref: 'https://raw.githubusercontent.com/moov-io/base/master/api/common.yaml#/components/schemas/Error'

  /ofac/companies/watch/{watchID}:
    delete:
      tags: [Watchman]
      summary: Remove company watch
      description: Delete a company name watch.
      operationId: removeOfacCompanyNameWatch
      parameters:
        - name: X-Request-ID
          in: header
          description: Optional Request ID allows application developer to trace requests through the system's logs
          schema:
            type: string
            example: 94c825ee
        - name: watchID
          in: path
          description: Watch ID, used to identify a specific watch
          required: true
          schema:
            type: string
            example: 0c5e215c
        - name: name
          in: query
          description: Company name watch
          required: true
          schema:
            type: string
            example: Jane Smith
      responses:
        '200':
          description: Company watch removed
        '400':
          description: Error occurred, see response body.
          content:
            application/json:
              schema:
                $ref: 'https://raw.githubusercontent.com/moov-io/base/master/api/common.yaml#/components/schemas/Error'

  # Customer Endpoints
  /ofac/customers/{customerID}:
    get:
      tags: [Watchman]
      summary: Get customer
      description: Get information about a customer's addresses, alternate names, and SDN metadata.
      operationId: getOfacCustomer
      parameters:
        - name: X-Request-ID
          in: header
          description: Optional Request ID allows application developer to trace requests through the system's logs
          schema:
            type: string
            example: 94c825ee
        - name: customerID
          in: path
          description: Customer ID
          required: true
          schema:
            type: string
            example: c3cf0f66
      responses:
        '200':
          description: Customer and associated metadata
          content:
            application/json:
              schema:
                $ref: '#/components/schemas/OfacCustomer'
        '400':
          description: Error occurred, see response body.
          content:
            application/json:
              schema:
                $ref: 'https://raw.githubusercontent.com/moov-io/base/master/api/common.yaml#/components/schemas/Error'

    put:
      tags: [Watchman]
      summary: Update customer
      description: Update a Customer sanction status to always block or always allow transactions.
      operationId: updateOfacCustomerStatus
      parameters:
        - name: X-Request-ID
          in: header
          description: Optional Request ID allows application developer to trace requests through the system's logs
          schema:
            type: string
            example: 94c825ee
        - name: X-User-ID
          in: header
          description: User ID used to perform this search
          schema:
            type: string
        - name: customerID
          in: path
          description: Customer ID
          required: true
          schema:
            type: string
            example: c3cf0f66
      requestBody:
        required: true
        content:
          application/json:
            schema:
              $ref: '#/components/schemas/UpdateOfacCustomerStatus'
      responses:
        '200':
          description: Customer status updated
        '400':
          description: Error occurred, see response body.
          content:
            application/json:
              schema:
                $ref: 'https://raw.githubusercontent.com/moov-io/base/master/api/common.yaml#/components/schemas/Error'

  /ofac/customers/{customerID}/watch:
    post:
      tags: [Watchman]
      summary: Watch OFAC customer
      description: Add ID watch on an OFAC Customer.
      operationId: addOfacCustomerWatch
      parameters:
        - name: X-Request-ID
          in: header
          description: Optional Request ID allows application developer to trace requests through the system's logs
          schema:
            type: string
            example: 94c825ee
        - name: customerID
          in: path
          description: Customer ID
          required: true
          schema:
            type: string
            example: c3cf0f66
      requestBody:
        required: true
        content:
          application/json:
            schema:
              $ref: '#/components/schemas/OfacWatchRequest'
      responses:
        '200':
          description: Customer watch added
          content:
            application/json:
              schema:
                $ref: '#/components/schemas/OfacWatch'
        '400':
          description: Error occurred, see response body.
          content:
            application/json:
              schema:
                $ref: 'https://raw.githubusercontent.com/moov-io/base/master/api/common.yaml#/components/schemas/Error'
        '404':
          description: Customer not found

  /ofac/customers/{customerID}/watch/{watchID}:
    delete:
      tags: [Watchman]
      summary: Remove customer watch
      description: Delete a customer ID watch.
      operationId: removeOfacCustomerWatch
      parameters:
        - name: X-Request-ID
          in: header
          description: Optional Request ID allows application developer to trace requests through the system's logs
          schema:
            type: string
            example: 94c825ee
        - name: customerID
          in: path
          description: Customer ID
          required: true
          schema:
            type: string
            example: c3cf0f66
        - name: watchID
          in: path
          description: Watch ID, used to identify a specific watch
          required: true
          schema:
            type: string
            example: 0c5e215c
      responses:
        '200':
          description: Customer watch removed
        '400':
          description: Error occurred, see response body.
          content:
            application/json:
              schema:
                $ref: 'https://raw.githubusercontent.com/moov-io/base/master/api/common.yaml#/components/schemas/Error'

  /ofac/customers/watch:
    post:
      tags: [Watchman]
      summary: Watch customer
      description: Watch a customer by its name. The match percentage will be included in the webhook's JSON payload.
      operationId: addOfacCustomerNameWatch
      parameters:
        - name: X-Request-ID
          in: header
          description: Optional Request ID allows application developer to trace requests through the system's logs
          schema:
            type: string
            example: 94c825ee
        - name: name
          in: query
          required: true
          description: Individual name used to match and send watch notifications
          schema:
            type: string
            example: Jane Smith
      requestBody:
        required: true
        content:
          application/json:
            schema:
              $ref: '#/components/schemas/OfacWatchRequest'
      responses:
        '200':
          description: Customer watch applied
          content:
            application/json:
              schema:
                $ref: '#/components/schemas/OfacWatch'
        '400':
          description: Error occurred, see response body.
          content:
            application/json:
              schema:
                $ref: 'https://raw.githubusercontent.com/moov-io/base/master/api/common.yaml#/components/schemas/Error'

  /ofac/customers/watch/{watchID}:
    delete:
      tags: [Watchman]
      summary: Remove customer watch
      description: Delete a customer name watch.
      operationId: removeOfacCustomerNameWatch
      parameters:
        - name: X-Request-ID
          in: header
          description: Optional Request ID allows application developer to trace requests through the system's logs
          schema:
            type: string
            example: 94c825ee
        - name: watchID
          in: path
          description: Watch ID, used to identify a specific watch
          required: true
          schema:
            type: string
            example: 0c5e215c
        - name: name
          in: query
          description: Customer or Company name watch
          required: true
          schema:
            type: string
            example: Jane Smith
      responses:
        '200':
          description: Company or Customer watch removed
        '400':
          description: Error occurred, see response body.
          content:
            application/json:
              schema:
                $ref: 'https://raw.githubusercontent.com/moov-io/base/master/api/common.yaml#/components/schemas/Error'

  # SDN Endpoints
  /ofac/sdn/{sdnID}:
    get:
      tags: [Watchman]
      summary: Get SDN
      description: Get SDN details
      operationId: getSDN
      parameters:
        - name: X-Request-ID
          in: header
          description: Optional Request ID allows application developer to trace requests through the system's logs
          schema:
            type: string
            example: 94c825ee
        - in: path
          name: sdnID
          required: true
          description: SDN ID
          schema:
            type: string
            example: 564dd7d1
      responses:
        '200':
          description: SDN metadata
          content:
            application/json:
              schema:
                $ref: '#/components/schemas/OfacSDN'
        '400':
          description: Error occurred, see response body.
          content:
            application/json:
              schema:
                $ref: 'https://raw.githubusercontent.com/moov-io/base/master/api/common.yaml#/components/schemas/Error'

  /ofac/sdn/{sdnID}/alts:
    get:
      tags: [Watchman]
      summary: Get SDN alt names
      operationId: getSDNAltNames
      parameters:
        - name: X-Request-ID
          in: header
          description: Optional Request ID allows application developer to trace requests through the system's logs
          schema:
            type: string
            example: 94c825ee
        - in: path
          name: sdnID
          description: SDN ID
          required: true
          schema:
            type: string
            example: 564dd7d1
      responses:
        '200':
          description: SDN alternate names
          content:
            application/json:
              schema:
                $ref: '#/components/schemas/OfacSDNAltNames'
        '400':
          description: Error occurred, see response body.
          content:
            application/json:
              schema:
                $ref: 'https://raw.githubusercontent.com/moov-io/base/master/api/common.yaml#/components/schemas/Error'

  /ofac/sdn/{sdnID}/addresses:
    get:
      tags: [Watchman]
      summary: Get SDN addresses
      operationId: getSDNAddresses
      parameters:
        - name: X-Request-ID
          in: header
          description: Optional Request ID allows application developer to trace requests through the system's logs
          schema:
            type: string
            example: 94c825ee
        - in: path
          name: sdnID
          description: SDN ID
          required: true
          schema:
            type: string
            example: 564dd7d1
      responses:
        '200':
          description: SDN addresses
          content:
            application/json:
              schema:
                $ref: '#/components/schemas/OfacEntityAddresses'
        '400':
          description: Error occurred, see response body.
          content:
            application/json:
              schema:
                $ref: 'https://raw.githubusercontent.com/moov-io/base/master/api/common.yaml#/components/schemas/Error'

  # Search Endpoint
  /search:
    get:
      tags: [Watchman]
      summary: Search
      operationId: search
      parameters:
        - name: X-Request-ID
          in: header
          description: Optional Request ID allows application developer to trace requests through the system's logs
          schema:
            type: string
            example: 94c825ee
        - name: q
          in: query
          schema:
            type: string
            example: John Doe
          description: Search across Name, Alt Names, and SDN Address fields for all available sanctions lists. Entries may be returned in all response sub-objects.
        - name: name
          in: query
          schema:
            type: string
            example: Jane Smith
          description: Name which could correspond to an entry on the SDN, Denied Persons, Sectoral Sanctions Identifications, or BIS Entity List sanctions lists. Alt names are also searched.
        - name: address
          in: query
          schema:
            type: string
            example: 123 83rd Ave
          description: Physical address which could correspond to a human on the SDN list. Only Address results will be returned.
        - name: city
          in: query
          schema:
            type: string
            example: USA
          description: City name as desginated by SDN guidelines. Only Address results will be returned.
        - name: state
          in: query
          schema:
            type: string
            example: USA
          description: State name as desginated by SDN guidelines. Only Address results will be returned.
        - name: providence
          in: query
          schema:
            type: string
            example: USA
          description: Providence name as desginated by SDN guidelines. Only Address results will be returned.
        - name: zip
          in: query
          schema:
            type: string
            example: USA
          description: Zip code as desginated by SDN guidelines. Only Address results will be returned.
        - name: country
          in: query
          schema:
            type: string
            example: USA
          description: Country name as desginated by SDN guidelines. Only Address results will be returned.
        - name: altName
          in: query
          schema:
            type: string
            example: Jane Smith
          description: Alternate name which could correspond to a human on the SDN list. Only Alt name results will be returned.
        - name: id
          in: query
          schema:
            type: string
            example: '10517860'
          description: ID value often found in remarks property of an SDN. Takes the form of 'No. NNNNN' as an alphanumeric value.
        - name: minMatch
          in: query
          schema:
            type: number
            format: float
            example: 0.95
          description: Match percentage that search query must obtain for results to be returned.
        - name: limit
          in: query
          schema:
            type: integer
            example: 25
          description: Maximum results returned by a search. Results are sorted by their match percentage in decending order.
        - name: sdnType
          in: query
          schema:
            $ref: '#/components/schemas/SdnType'
          description: Optional filter to only return SDNs whose type case-insensitively matches.
        - name: program
          in: query
          schema:
            type: string
            example: SDGT
          description: Optional filter to only return SDNs whose program case-insensitively matches.
      responses:
        '200':
          description: SDNs returned from a search
          content:
            application/json:
              schema:
                $ref: '#/components/schemas/Search'
        '400':
          description: Error occurred, see response body.
<<<<<<< HEAD
=======
          content:
            application/json:
              schema:
                $ref: 'https://raw.githubusercontent.com/moov-io/base/master/api/common.yaml#/components/schemas/Error'

  /search/us-csl:
    get:
      tags: [Watchman]
      summary: Search US CSL
      description: Search the US Consolidated Screening List
      operationId: searchUSCSL
      parameters:
        - name: X-Request-ID
          in: header
          description: Optional Request ID allows application developer to trace requests through the system's logs
          schema:
            type: string
            example: 94c825ee
        - name: name
          in: query
          schema:
            type: string
            example: Jane Smith
          description: Name which could correspond to an entry on the CSL
        - name: limit
          in: query
          schema:
            type: integer
            example: 25
          description: Maximum number of downloads to return sorted by their timestamp in decending order.
      responses:
        '200':
          description: SDNs returned from a search
          content:
            application/json:
              schema:
                $ref: '#/components/schemas/Search'
        '400':
          description: Error occurred, see response body.
>>>>>>> 77f6b41c
          content:
            application/json:
              schema:
                $ref: 'https://raw.githubusercontent.com/moov-io/base/master/api/common.yaml#/components/schemas/Error'

  # Downloads endpoint
  /downloads:
    get:
      tags: [Watchman]
      summary: Get latest downloads
      description: Return list of recent downloads of list data.
      operationId: getLatestDownloads
      parameters:
        - name: X-Request-ID
          in: header
          description: Optional Request ID allows application developer to trace requests through the system's logs
          schema:
            type: string
            example: 94c825ee
        - name: limit
          in: query
          schema:
            type: integer
            example: 25
          description: Maximum number of downloads to return sorted by their timestamp in decending order.
      responses:
        '200':
          description: Recent timestamps and counts of parsed objects
          content:
            application/json:
              schema:
                $ref: '#/components/schemas/Downloads'
        '400':
          description: Error occurred, see response body.
          content:
            application/json:
              schema:
                $ref: 'https://raw.githubusercontent.com/moov-io/base/master/api/common.yaml#/components/schemas/Error'
  /ui/values/{key}:
    get:
      tags: [Watchman]
      summary: Get UI values
      description: Return an ordered distinct list of keys for an SDN property.
      operationId: getUIValues
      parameters:
        - in: path
          name: key
          description: SDN property to lookup. Values are sdnType, ofacProgram
          required: true
          schema:
            $ref: '#/components/schemas/SdnType'
        - name: limit
          in: query
          schema:
            type: integer
            example: 25
          description: Maximum number of UI keys returned
      responses:
        '200':
          description: Ordered and distinct list of values for an SDN property
          content:
            application/json:
              schema:
                $ref: '#/components/schemas/UIKeys'
        '400':
          description: Error occurred, see response body.
          content:
            application/json:
              schema:
                $ref: 'https://raw.githubusercontent.com/moov-io/base/master/api/common.yaml#/components/schemas/Error'

components:
  schemas:
    OfacCompany:
      description: OFAC Company and metadata
      properties:
        ID:
          description: OFAC Company ID
          type: string
          example: 9574756b
        sdn:
          $ref: '#/components/schemas/OfacSDN'
        addresses:
          type: array
          items:
            $ref: '#/components/schemas/OfacEntityAddress'
        alts:
          type: array
          items:
            $ref: '#/components/schemas/OfacAlt'
        status:
          $ref: '#/components/schemas/OfacCompanyStatus'
    OfacCompanyStatus:
      description: Status properties of an OFAC Company
      properties:
        userID:
          description: User ID provided when updating status
          type: string
          example: 349661f9
        note:
          description: Optional note from updating status
          type: string
          example: 'Incorrect match'
        status:
          description: Manually applied status for OFAC Company
          type: string
          enum:
            - unsafe
            - exception
        createdAt:
          type: string
          format: date-time
          example: "2006-01-02T15:04:05"
    OfacCustomer:
      description: OFAC Customer and metadata
      properties:
        ID:
          description: OFAC Customer ID
          type: string
          example: 9574756b
        sdn:
          $ref: '#/components/schemas/OfacSDN'
        addresses:
          type: array
          items:
            $ref: '#/components/schemas/OfacEntityAddress'
        alts:
          type: array
          items:
            $ref: '#/components/schemas/OfacAlt'
        status:
          $ref: '#/components/schemas/OfacCustomerStatus'
    OfacCustomerStatus:
      description: Status properties of an OFAC Customer
      properties:
        userID:
          description: User ID provided when updating status
          type: string
          example: 349661f9
        note:
          description: Optional note from updating status
          type: string
          example: 'Incorrect match'
        status:
          description: Manually applied status for OFAC Customer
          type: string
          enum:
            - unsafe
            - exception
        createdAt:
          type: string
          format: date-time
          example: "2006-01-02T15:04:05"
    OfacSDN:
      description: Specially designated national from OFAC list
      properties:
        entityID:
          type: string
          example: "1231"
        sdnName:
          type: string
          example: BANCO NACIONAL DE CUBA
        sdnType:
          $ref: '#/components/schemas/SdnType'
        programs:
          type: array
          items:
            type: string
          description: Programs is the sanction programs this SDN was added from
          example: [CUBA]
        title:
          type: string
          example: Title of an individual
        remarks:
          type: string
          description: Remarks on SDN and often additional information about the SDN
          example: Additional info
        match:
          type: number
          description: Match percentage of search query
          example: 0.91
    OfacEntityAddresses:
      type: array
      items:
        $ref: '#/components/schemas/OfacEntityAddress'
    OfacEntityAddress:
      description: Physical address from OFAC list
      properties:
        entityID:
          type: string
          example: "2112"
        addressID:
          type: string
          example: "201"
        address:
          type: string
          example: 123 73th St
        cityStateProvincePostalCode:
          type: string
          example: Tokyo 103
        country:
          type: string
          example: Japan
        match:
          type: number
          description: Match percentage of search query
          example: 0.91
    OfacSDNAltNames:
      type: array
      items:
        $ref: '#/components/schemas/OfacAlt'
    OfacAlt:
      description: Alternate name from OFAC list
      properties:
        entityID:
          type: string
          example: "306"
        alternateID:
          type: string
          example: "220"
        alternateType:
          type: string
          example: aka
        alternateName:
          type: string
          example: NATIONAL BANK OF CUBA
        alternateRemarks:
          type: string
          example: Extra information
        match:
          type: number
          description: Match percentage of search query
          example: 0.91
    SdnType:
      description: 'Used for classifying SDNs — typically represents an individual or company'
      type: string
      enum:
        - individual
        - entity
        - vessel
        - aircraft
      example: individual
    SsiType:
      description: 'Used for classifying SSIs'
      type: string
      enum:
        - individual
        - entity
    DPL:
      description: BIS Denied Persons List item
      properties:
        name:
          type: string
          description: Denied Person's name
          example: ISMAEL RETA
        streetAddress:
          type: string
          description: "Denied Person's street address"
          example: 'REGISTER NUMBER: 78795-379, FEDERAL CORRECTIONAL INSTITUTION, P.O. BOX 4200'
        city:
          type: string
          description: "Denied Person's city"
          example: THREE RIVERS
        state:
          type: string
          description: "Denied Person's state"
          example: TX
        country:
          type: string
          description: "Denied Person's country"
          example: "United States"
        postalCode:
          type: string
          description: "Denied Person's postal code"
          example: "78071"
        effectiveDate:
          type: string
          description: Date when denial came into effect
          example: '06/15/2016'
        expirationDate:
          type: string
          description: Date when denial expires, if blank denial never expires
          example: '06/15/2025'
        standardOrder:
          type: string
          description: Denotes whether or not the Denied Person was added by a standard order
          example: 'Y'
        lastUpdate:
          type: string
          description: Date when the Denied Person's record was most recently updated
          example: '2016-06-22'
        action:
          type: string
          description: Most recent action taken regarding the denial
          example: FR NOTICE ADDED
        frCitation:
          type: string
          description: Reference to the order's citation in the Federal Register
          example: '81.F.R. 40658 6/22/2016'
        match:
          type: number
          description: Match percentage of search query
          example: 0.92
    SSI:
      description: Treasury Department Sectoral Sanctions Identifications List (SSI)
      properties:
        entityID:
          type: string
          description: The ID assigned to an entity by the Treasury Department
          example: "1231"
        type:
          $ref: '#/components/schemas/SsiType'
        programs:
          type: array
          items:
            type: string
          description: Sanction programs for which the entity is flagged
          example: ["UKRAINE-EO13662", "SYRIA"]
        name:
          type: string
          description: The name of the entity
          example: PJSC VERKHNECHONSKNEFTEGAZ
        addresses:
          type: array
          items:
            type: string
          description: Addresses associated with the entity
          example: ["D. Retyum, Luzhski Raion, Leningradskaya Obl., 188230, RU", "Retiun Village, Lujskiy District, Leningrad Region, RU"]
        remarks:
          type: array
          items:
            type: string
          description: Additional details regarding the entity
          example: ["For more information on directives, please visit the following link: http://www.treasury.gov/resource-center/sanctions/Programs/Pages/ukraine.aspx#directives.", "(Linked To: OPEN JOINT-STOCK COMPANY ROSNEFT OIL COMPANY)"]
        alternateNames:
          type: array
          items:
            type: string
          description: Known aliases associated with the entity
          example: ["VERKHNECHONSKNEFTEGAZ", "OJSC VERKHNECHONSKNEFTEGAZ"]
        ids:
          type: array
          items:
            type: string
          description: IDs on file for the entity
          example: ["Subject to Directive 4, Executive Order 13662 Directive Determination", "vcng@rosneft.ru, Email Address", "Subject to Directive 2, Executive Order 13662 Directive Determination"]
        sourceListURL:
          type: string
          description: The link to the official SSI list
          example: http://bit.ly/1MLgou0
        sourceInfoURL:
          type: string
          description: The link for information regarding the source
          example: http://bit.ly/1MLgou0
        match:
          type: number
          description: Match percentage of search query
          example: 0.91
    BISEntities:
      description: Bureau of Industry and Security Entity List
      properties:
        name:
          type: string
          description: The name of the entity
          example: Luhansk People¬ís Republic
        addresses:
          type: array
          items:
            type: string
          description: Addresses associated with the entity
          example: ["D. Retyum, Luzhski Raion, Leningradskaya Obl., 188230, RU", "Retiun Village, Lujskiy District, Leningrad Region, RU"]
        alternateNames:
          type: array
          items:
            type: string
          description: Known aliases associated with the entity
          example: ["VERKHNECHONSKNEFTEGAZ", "OJSC VERKHNECHONSKNEFTEGAZ"]
        startDate:
          type: string
          description: Date when the restriction came into effect
          example: 6/21/16
        licenseRequirement:
          type: string
          description: Specifies the license requirement imposed on the named entity
          example: "For all items subject to the EAR. (See ¬ß744.11 of the EAR)."
        licensePolicy:
          type: string
          description: Identifies the policy BIS uses to review the licenseRequirements
          example: "Presumption of denial."
        frNotice:
          type: string
          description: Identifies the corresponding Notice in the Federal Register
          example: 81 FR 61595
        sourceListURL:
          type: string
          description: The link to the official SSI list
          example: http://bit.ly/1MLgou0
        sourceInfoURL:
          type: string
          description: The link for information regarding the source
          example: http://bit.ly/1MLgou0
        match:
          type: number
          description: Match percentage of search query
          example: 0.91
<<<<<<< HEAD
=======
    MilitaryEndUser:
      properties:
        entityID:
          type: string
          example: '26744194bd9b5cbec49db6ee29a4b53c697c7420'
        name:
          type: string
          example: 'AECC Aviation Power Co. Ltd.'
        addresses:
          type: string
          example: 'Xiujia Bay, Weiyong Dt, Xian, 710021, CN'
        FRNotice:
          type: string
          example: '85 FR 83799'
        startDate:
          type: string
          example: '2020-12-23'
        endDate:
          type: string
          example: ''
        match:
          type: number
          description: Match percentage of search query
          example: 0.92
    Unverified:
      properties:
        entityID:
          type: string
          example: 'f15fa805ff4ac5e09026f5e78011a1bb6b26dec2'
        name:
          type: string
          example: 'Atlas Sanatgaran'
        addresses:
          type: array
          items:
            type: string
          example:
            - 'Komitas 26/114, Yerevan, Armenia, AM'
        sourceListURL:
          type: string
          example: 'http://bit.ly/1iwwTSJ'
        sourceInfoURL:
          type: string
          example: 'http://bit.ly/1Qi4R7Z'
        match:
          type: number
          description: Match percentage of search query
          example: 0.92
    NonProliferationSanction:
      properties:
        entityID:
          type: string
          example: '2d2db09c686e4829d0ef1b0b04145eec3d42cd88'
        programs:
          type: array
          items:
            type: string
          example:
            - "E.O. 13382"
            - "Export-Import Bank Act"
            - "Nuclear Proliferation Prevention Act"
        name:
          type: string
          example: 'Abdul Qadeer Khan'
        federalRegisterNotice:
          type: string
          example: 'Vol. 74, No. 11, 01/16/09'
        startDate:
          type: string
          example: '2009-01-09'
        remarks:
          type: array
          items:
            type: string
          example: 'Associated with the A.Q. Khan Network'
        sourceListURL:
          type: string
          example: 'http://bit.ly/1NuVFxV'
        alternateNames:
          type: array
          items:
            type: string
          example:
            - "ZAMAN"
            - "Haydar"
        sourceInfoURL:
          type: string
          example: 'http://bit.ly/1NuVFxV'
        match:
          type: number
          description: Match percentage of search query
          example: 0.92
    ForeignSanctionsEvader:
      properties:
        entityID:
          type: string
          example: '17526'
        entityNumber:
          type: string
          example: '17526'
        type:
          type: string
          example: 'Individual'
        programs:
          type: array
          items:
            type: string
          example:
            - "SYRIA"
            - "FSE-SY"
        name:
          type: string
          example: 'BEKTAS, Halis'
        addresses:
          type: array
          items:
            type: string
          example: []
        sourceListURL:
          type: string
          example: 'https://bit.ly/1QWTIfE'
        citizenships:
          type: string
          example: 'CH'
        datesOfBirth:
          type: string
          example: '1966-02-13'
        sourceInfoURL:
          type: string
          example: 'http://bit.ly/1N1docf'
        IDs:
          type: array
          items:
            type: string
          example:
            - "CH, X0906223, Passport"
        match:
          type: number
          description: Match percentage of search query
          example: 0.92
    PalestinianLegislativeCouncil:
      properties:
        entityID:
          type: string
          example: '9702'
        entityNumber:
          type: string
          example: '9702'
        type:
          type: string
          example: 'Individual'
        programs:
          type: array
          items:
            type: string
          example:
            - "NS-PLC"
            - "Office of Misinformation"
        name:
          type: string
          example: 'SALAMEH, Salem'
        addresses:
          type: array
          items:
            type: string
          example:
            - "123 Dunbar Street, Testerville, TX, Palestine"
        remarks:
          type: string
          example: 'HAMAS - Der al-Balah'
        sourceListURL:
          type: string
          example: https://bit.ly/1QWTIfE
        alternateNames:
          type: array
          items:
            type: string
          example:
            - "SALAMEH, Salem Ahmad Abdel Hadi"
        datesOfBirth:
          type: string
          example: '1951'
        placesOfBirth:
          type: string
          example: ''
        sourceInfoURL:
          type: string
          example: 'http://bit.ly/2tjOLpx'
        match:
          type: number
          description: Match percentage of search query
          example: 0.92
    CAPTAList:
      properties:
        entityID:
          type: string
          example: "20002"
        entityNumber:
          type: string
          example: "20002"
        type:
          type: string
          example: "Entity"
        programs:
          type: array
          items:
            type: string
          example:
            - "UKRAINE-EO13662"
            - "RUSSIA-EO14024"
        name:
          type: string
          example: "BM BANK PUBLIC JOINT STOCK COMPANY"
        addresses:
          type: array
          items:
            type: string
          example: "Bld 3 8/15, Rozhdestvenka St., Moscow, 107996, RU"
        remarks:
          type: array
          items:
            type: string
          example:
            - "All offices worldwide"
        sourceListURL:
          type: string
          example: ""
        alternateNames:
          type: array
          items:
            type: string
          example:
            - "BM BANK JSC"
            - "BM BANK AO"
            - "AKTSIONERNOE OBSHCHESTVO BM BANK"
        sourceInfoURL:
          type: string
          example: "http://bit.ly/2PqohAD"
        IDs:
          type: array
          items:
            type: string
          example:
            - "RU, 1027700159497, Registration Number"
            - "RU, 29292940, Government Gazette Number"
            - "MOSWRUMM, SWIFT/BIC"
        match:
          type: number
          description: Match percentage of search query
          example: 0.92
    ITARDebarred:
      properties:
        entityID:
          type: string
          example: "d44d88d0265d93927b9ff1c13bbbb7c7db64142c"
        name:
          type: string
          example: "Yasmin Ahmed"
        federalRegisterNotice:
          type: string
          example: "69 FR 17468"
        sourceListURL:
          type: string
          example: "http://bit.ly/307FuRQ"
        alternateNames:
          type: array
          items:
            type: string
          example:
            - "Yasmin Tariq"
            - "Fatimah Mohammad"
        sourceInfoURL:
          type: string
          example: "http://bit.ly/307FuRQ"
        match:
          type: number
          description: Match percentage of search query
          example: 0.92
    NonSDNChineseMilitaryIndustrialComplex:
      properties:
        entityID:
          type: string
          example: "32091"
        entityNumber:
          type: string
          example: "32091"
        type:
          type: string
          example: "Entity"
        programs:
          type: array
          items:
            type: string
          example:
            - "CMIC-EO13959"
        name:
          type: string
          example: "PROVEN HONOUR CAPITAL LIMITED"
        addresses:
          type: array
          items:
            type: string
          example:
            - "C/O Vistra Corporate Services Centre, Wickhams Cay II, Road Town, VG1110, VG"
        remarks:
          type: array
          items:
            type: string
          example:
            - "(Linked To: HUAWEI INVESTMENT & HOLDING CO., LTD.)"
        sourceListURL:
          type: string
          example: "https://bit.ly/1QWTIfE"
        alternateNames:
          type: array
          items:
            type: string
          example:
            - "PROVEN HONOUR CAPITAL LTD"
            - "PROVEN HONOUR"
        sourceInfoURL:
          type: string
          example: "https://bit.ly/3zsMQ4n"
        IDs:
          type: array
          items:
            type: string
          example:
            - "Proven Honour Capital Ltd, Issuer Name"
            - "XS1233275194, ISIN"
        match:
          type: number
          description: Match percentage of search query
          example: 0.92
    NonSDNMenuBasedSanctionsList:
      properties:
        EntityID:
          type: string
          example: "17016"
        EntityNumber:
          type: string
          example: "17016"
        Type:
          type: string
          example: "Entity"
        Programs:
          type: array
          items:
            type: string
          example:
            - "UKRAINE-EO13662"
            - "MBS"
        Name:
          type: string
          example: "GAZPROMBANK JOINT STOCK COMPANY"
        Addresses:
          type: array
          items:
            type: string
          example:
            - "16 Nametkina Street, Bldg. 1, Moscow, 117420, RU"
        Remarks:
          type: array
          items:
            type: string
          example:
            - "For more information on directives, please visit the following link: http://www.treasury.gov/resource-center/sanctions/Programs/Pages/ukraine.aspx#directives."
        AlternateNames:
          type: array
          items:
            type: string
          example:
            - "GAZPROMBANK OPEN JOINT STOCK COMPANY"
            - "BANK GPB JSC"
            - "GAZPROMBANK AO"
        SourceInfoURL:
          type: string
          example: "https://bit.ly/2MbsybU"
        IDs:
          type: array
          items:
            type: string
          example:
            - "RU, 1027700167110, Registration Number"
            - "RU, 09807684, Government Gazette Number"
            - "RU, 7744001497, Tax ID No."
        match:
          type: number
          description: Match percentage of search query
          example: 0.92
>>>>>>> 77f6b41c
    UpdateOfacCompanyStatus:
      description: Request body to update a company status.
      properties:
        status:
          description: Manual override of company/SDN sanction status
          type: string
          enum:
            - unsafe
            - exception
        notes:
          description: Free form notes about manually changing the Company status
          type: string
          example: "False positive"
      required:
        - status
    UpdateOfacCustomerStatus:
      description: Request body to update a customers status.
      properties:
        status:
          description: Manual override of customer/SDN sanction status
          type: string
          enum:
            - unsafe
            - exception
        notes:
          description: Free form notes about manually changing the Customer status
          type: string
          example: "False positive"
      required:
        - status
    Search:
      description: Search results containing SDNs, alternate names, and/or addreses
      properties:
        # OFAC
        SDNs:
          type: array
          items:
            $ref: '#/components/schemas/OfacSDN'
        altNames:
          type: array
          items:
            $ref: '#/components/schemas/OfacAlt'
        addresses:
          type: array
          items:
            $ref: '#/components/schemas/OfacEntityAddress'
        # BIS
        deniedPersons:
          type: array
          items:
            $ref: '#/components/schemas/DPL'
        bisEntities:
          type: array
          items:
            $ref: '#/components/schemas/BISEntities'
        # US Consolidated Screening List
        militaryEndUsers:
          type: array
          items:
            $ref: '#/components/schemas/MilitaryEndUser'
        sectoralSanctions:
          type: array
          items:
            $ref: '#/components/schemas/SSI'
        unverifiedCSL:
          type: array
          items:
            $ref: '#/components/schemas/Unverified'
        nonproliferationSanctions:
          type: array
          items:
            $ref: '#/components/schemas/NonProliferationSanction'
        foreignSanctionsEvaders:
          type: array
          items:
            $ref: '#/components/schemas/ForeignSanctionsEvader'
        palestinianLegislativeCouncil:
          type: array
          items:
            $ref: '#/components/schemas/PalestinianLegislativeCouncil'
        captaList:
          type: array
          items:
            $ref: '#/components/schemas/CAPTAList'
        itarDebarred:
          type: array
          items:
            $ref: '#/components/schemas/ITARDebarred'
        nonSDNChineseMilitaryIndustrialComplex:
          type: array
          items:
            $ref: '#/components/schemas/NonSDNChineseMilitaryIndustrialComplex'
        nonSDNMenuBasedSanctionsList:
          type: array
          items:
            $ref: '#/components/schemas/NonSDNMenuBasedSanctionsList'
        # Metadata
        refreshedAt:
          type: string
          format: date-time
          example: "2006-01-02T15:04:05"
    OfacWatch:
      description: Customer or Company watch
      properties:
        watchID:
          description: Object representing a customer or company watch
          type: string
          example: 08ddba92
    OfacWatchRequest:
      description: Webhook or other means of notification on search criteria. OFAC will make a POST request with a body of the customer or company (SDN, AltNames, and Address).
      properties:
        authToken:
          description: Private token supplied by clients to be used for authenticating webhooks.
          type: string
          example: 75d0384b-a105-4048-9fce-91a280ce7337
        webhook:
          description: HTTPS url for webhook on search match
          type: string
          example: https://api.example.com/ofac/webhook
      required:
        - authToken
        - webhook
    Downloads:
      type: array
      items:
        $ref: '#/components/schemas/Download'
    Download:
      description: Metadata and stats about downloaded OFAC data
      properties:
        # OFAC
        SDNs:
          type: integer
          example: 7414
        altNames:
          type: integer
          example: 9729
        addresses:
          type: integer
          example: 11747
        sectoralSanctions:
          type: integer
          example: 329
        # BIS
        deniedPersons:
          type: integer
          example: 842
        bisEntities:
          type: integer
          example: 1391
        # Metadata
        timestamp:
          type: string
          format: date-time
          example: "2006-01-02T15:04:05"
    UIKeys:
      type: array
      items:
        $ref: '#/components/schemas/SdnType'
      uniqueItems: true<|MERGE_RESOLUTION|>--- conflicted
+++ resolved
@@ -697,8 +697,6 @@
                 $ref: '#/components/schemas/Search'
         '400':
           description: Error occurred, see response body.
-<<<<<<< HEAD
-=======
           content:
             application/json:
               schema:
@@ -738,7 +736,6 @@
                 $ref: '#/components/schemas/Search'
         '400':
           description: Error occurred, see response body.
->>>>>>> 77f6b41c
           content:
             application/json:
               schema:
@@ -1144,8 +1141,6 @@
           type: number
           description: Match percentage of search query
           example: 0.91
-<<<<<<< HEAD
-=======
     MilitaryEndUser:
       properties:
         entityID:
@@ -1536,7 +1531,6 @@
           type: number
           description: Match percentage of search query
           example: 0.92
->>>>>>> 77f6b41c
     UpdateOfacCompanyStatus:
       description: Request body to update a company status.
       properties:

--- conflicted
+++ resolved
@@ -56,40 +56,16 @@
 				report.SSIs = append(report.SSIs, unmarshalSSI(record, i))
 
 			case "Unverified List (UVL) - Bureau of Industry and Security":
-<<<<<<< HEAD
-				// TODO(adam): https://github.com/moov-io/watchman/issues/403
-
-			case "Nonproliferation Sanctions (ISN) - State Department":
-				// TODO(adam): https://github.com/moov-io/watchman/issues/413
-=======
 				report.UVLs = append(report.UVLs, unmarshalUVL(record, i))
 
 			case "Nonproliferation Sanctions (ISN) - State Department":
 				report.ISNs = append(report.ISNs, unmarshalISN(record, i))
->>>>>>> 77f6b41c
 
 			case "AECA Debarred List": // TODO: Not found
 				// TODO(adam): https://github.com/moov-io/watchman/issues/414
 
 			case "Foreign Sanctions Evaders (FSE) - Treasury Department":
 				// TODO(adam): https://github.com/moov-io/watchman/issues/415
-<<<<<<< HEAD
-
-			case "Palestinian Legislative Council List (PLC) - Treasury Department":
-				// TODO(adam): https://github.com/moov-io/watchman/issues/416
-
-			case "Capta List (CAP) - Treasury Department":
-				// TODO(adam): https://github.com/moov-io/watchman/issues/417
-
-			case "Non-SDN Menu-Based Sanctions List (NS-MBS List) - Treasury Department":
-				// TODO(adam): https://github.com/moov-io/watchman/issues/418
-
-			case "Non-SDN Chinese Military-Industrial Complex Companies List (CMIC) - Treasury Department":
-				// TODO(adam): https://github.com/moov-io/watchman/issues/419
-
-			case "ITAR Debarred (DTC) - State Department":
-				// TODO(adam): https://github.com/moov-io/watchman/issues/422
-=======
 				report.FSEs = append(report.FSEs, unmarshalFSE(record, i))
 
 			case "Palestinian Legislative Council List (PLC) - Treasury Department":
@@ -111,7 +87,6 @@
 			case "ITAR Debarred (DTC) - State Department":
 				// TODO(adam): https://github.com/moov-io/watchman/issues/422
 				report.DTCs = append(report.DTCs, unmarshalDTC(record, i))
->>>>>>> 77f6b41c
 
 			default:
 				// Other lists are:
@@ -122,42 +97,6 @@
 	}
 	return &report, nil
 }
-<<<<<<< HEAD
-
-func unmarshalEL(row []string, offset int) *EL {
-	id := ""
-	if offset == 1 {
-		id = row[0] // set the ID from the newer CSV format
-	}
-	return &EL{
-		ID:                 id,
-		Name:               row[NameIdx+offset],
-		Addresses:          expandField(row[AddressesIdx+offset]),
-		AlternateNames:     expandField(row[AltNamesIdx+offset]),
-		StartDate:          row[StartDateIdx+offset],
-		LicenseRequirement: row[LicenseRequirementIdx+offset],
-		LicensePolicy:      row[LicensePolicyIdx+offset],
-		FRNotice:           row[FRNoticeIdx+offset],
-		SourceListURL:      row[SourceListURLIdx+offset],
-		SourceInfoURL:      row[SourceInformationURLIdx+offset],
-	}
-}
-
-func unmarshalMEU(record []string, offset int) *MEU {
-	return &MEU{
-		EntityID:  record[0],
-		Name:      record[NameIdx+offset],
-		Addresses: record[AddressesIdx+offset],
-		FRNotice:  record[FRNoticeIdx+offset],
-		StartDate: record[StartDateIdx+offset],
-		EndDate:   record[EndDateIdx+offset],
-	}
-}
-
-func unmarshalSSI(record []string, offset int) *SSI {
-	return &SSI{
-		EntityID:       record[EntityNumberIdx+offset],
-=======
 
 func unmarshalEL(row []string, offset int) *EL {
 	id := ""
@@ -281,18 +220,12 @@
 	return &NS_MBS{
 		EntityID:       record[0],
 		EntityNumber:   record[EntityNumberIdx+offset],
->>>>>>> 77f6b41c
-		Type:           record[TypeIdx+offset],
-		Programs:       expandProgramsList(record[ProgramsIdx+offset]),
-		Name:           record[NameIdx+offset],
-		Addresses:      expandField(record[AddressesIdx+offset]),
-		Remarks:        expandField(record[RemarksIdx+offset]),
-		AlternateNames: expandField(record[AltNamesIdx+offset]),
-<<<<<<< HEAD
-		IDsOnRecord:    expandField(record[IDsIdx+offset]),
-		SourceListURL:  record[SourceListURLIdx+offset],
-		SourceInfoURL:  record[SourceInformationURLIdx+offset],
-=======
+		Type:           record[TypeIdx+offset],
+		Programs:       expandProgramsList(record[ProgramsIdx+offset]),
+		Name:           record[NameIdx+offset],
+		Addresses:      expandField(record[AddressesIdx+offset]),
+		Remarks:        expandField(record[RemarksIdx+offset]),
+		AlternateNames: expandField(record[AltNamesIdx+offset]),
 		SourceInfoURL:  record[SourceInformationURLIdx+offset],
 		IDs:            expandField(record[IDsIdx+offset]),
 	}
@@ -322,7 +255,6 @@
 		SourceListURL:         record[SourceListURLIdx+offset],
 		AlternateNames:        expandField(record[AltNamesIdx+offset]),
 		SourceInfoURL:         record[SourceInformationURLIdx+offset],
->>>>>>> 77f6b41c
 	}
 }
 

--- conflicted
+++ resolved
@@ -6,18 +6,6 @@
 
 // CSL contains each record from the Consolidate Screening List, broken down by the record's original source
 type CSL struct {
-<<<<<<< HEAD
-	ELs  []*EL  // Entity List – Bureau of Industry and Security
-	MEUs []*MEU // Military End User List
-	SSIs []*SSI // Sectoral Sanctions Identifications List (SSI) - Treasury Department
-
-	// []*UL (Unverified List – Bureau of Industry and Security)
-	// []*PSE (Foreign Sanctions Evaders (FSE) - Treasury Department)
-	// []*ISN (Nonproliferation Sanctions (ISN) - State Department)
-	// []*PLC (Palestinian Legislative Council List (PLC) - Treasury Department)
-	// []*CAPTA (CAPTA (formerly Foreign Financial Institutions Subject to Part 561 - Treasury Department))
-	// []*ADL (AECA Debarred List - State Department)
-=======
 	ELs     []*EL     // Entity List – Bureau of Industry and Security
 	MEUs    []*MEU    // Military End User List
 	SSIs    []*SSI    // Sectoral Sanctions Identifications List (SSI) - Treasury Department
@@ -29,7 +17,6 @@
 	DTCs    []*DTC    // ITAR Debarred (DTC) - State Department
 	CMICs   []*CMIC   // Non-SDN Chinese Military-Industrial Complex Companies List (CMIC) - Treasury Department
 	NS_MBSs []*NS_MBS // Non-SDN Menu-Based Sanctions List (NS-MBS List) - Treasury Department
->>>>>>> 77f6b41c
 }
 
 // This is the order of the columns in the CSL
@@ -120,8 +107,6 @@
 	SourceListURL string `json:"sourceListURL"`
 	// SourceInfoURL is a link to information about the list
 	SourceInfoURL string `json:"sourceInfoURL"`
-<<<<<<< HEAD
-=======
 }
 
 type UVL struct {
@@ -221,5 +206,4 @@
 	AlternateNames []string `json:"alternateNames,omitempty"`
 	SourceInfoURL  string   `json:"sourceInfoURL"`
 	IDs            []string `json:"IDs"`
->>>>>>> 77f6b41c
 }
--- conflicted
+++ resolved
@@ -19,13 +19,6 @@
 	if testing.Short() {
 		t.Skip("ignorning network test")
 	}
-<<<<<<< HEAD
-
-	logger := log.NewNopLogger()
-	dir, err := ioutil.TempDir("", "csl")
-	require.NoError(t, err)
-=======
->>>>>>> 77f6b41c
 
 	logger := log.NewNopLogger()
 	dir, err := os.MkdirTemp("", "csl")

--- conflicted
+++ resolved
@@ -41,11 +41,7 @@
 
 	mk := func(t *testing.T, name string, body string) {
 		path := filepath.Join(dir, name)
-<<<<<<< HEAD
-		if err := ioutil.WriteFile(path, []byte(body), 0600); err != nil {
-=======
 		if err := os.WriteFile(path, []byte(body), 0600); err != nil {
->>>>>>> 77f6b41c
 			t.Fatalf("writing %s: %v", path, err)
 		}
 	}

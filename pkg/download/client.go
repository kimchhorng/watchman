--- conflicted
+++ resolved
@@ -64,19 +64,6 @@
 	var dir string
 	if initialDir != "" {
 		dir = initialDir // empty, but use it as a directory
-<<<<<<< HEAD
-	}
-	// Create a temporary directory for downloads if needed
-	if dir == "" {
-		temp, err := ioutil.TempDir("", "downloader")
-		if err != nil {
-			return nil, fmt.Errorf("downloader: unable to make temp dir: %v", err)
-		}
-		dir = temp
-	}
-
-	localFiles, err := ioutil.ReadDir(dir)
-=======
 	}
 	// Create a temporary directory for downloads if needed
 	if dir == "" {
@@ -88,7 +75,6 @@
 	}
 
 	localFiles, err := os.ReadDir(dir)
->>>>>>> 77f6b41c
 	if err != nil {
 		return nil, fmt.Errorf("readdir %s: %v", dir, err)
 	}
@@ -104,12 +90,9 @@
 		for i := range localFiles {
 			if strings.EqualFold(filepath.Base(localFiles[i].Name()), name) {
 				found = true
-<<<<<<< HEAD
-=======
 				mu.Lock()
 				out = append(out, filepath.Join(dir, localFiles[i].Name()))
 				mu.Unlock()
->>>>>>> 77f6b41c
 				break
 			}
 		}
@@ -118,12 +101,6 @@
 			wg.Done()
 			continue
 		}
-<<<<<<< HEAD
-		// Download missing files
-		go func(wg *sync.WaitGroup, filename, downloadURL string) {
-			defer wg.Done()
-			dl.retryDownload(dir, filename, downloadURL)
-=======
 
 		// Download missing files
 		go func(wg *sync.WaitGroup, filename, downloadURL string) {
@@ -144,26 +121,10 @@
 			mu.Lock()
 			out = append(out, filepath.Join(dir, filename))
 			mu.Unlock()
->>>>>>> 77f6b41c
 		}(&wg, name, source)
 	}
 	wg.Wait()
 
-<<<<<<< HEAD
-	// count files and error if the count isn't what we expected
-	fds, err := ioutil.ReadDir(dir)
-	if err != nil {
-		return nil, fmt.Errorf("problem reading data directory: %v", err)
-	}
-	var out []string
-	for i := range fds {
-		out = append(out, filepath.Join(dir, filepath.Base(fds[i].Name())))
-	}
-	return out, nil
-}
-
-func (dl *Downloader) retryDownload(dir, filename, downloadURL string) {
-=======
 	return out, nil
 }
 
@@ -180,17 +141,11 @@
 }
 
 func (dl *Downloader) retryDownload(dir, filename, downloadURL string) error {
->>>>>>> 77f6b41c
 	// Allow a couple retries for various sources (some are flakey)
 	for i := 0; i < 3; i++ {
 		req, err := http.NewRequest("GET", downloadURL, nil)
 		if err != nil {
-<<<<<<< HEAD
-			dl.Logger.Error().LogErrorf("error building HTTP request: %v", err)
-			return
-=======
 			return dl.Logger.Error().LogErrorf("error building HTTP request: %v", err).Err()
->>>>>>> 77f6b41c
 		}
 		req.Header.Set("User-Agent", fmt.Sprintf("moov-io/watchman:%v", watchman.Version))
 
@@ -204,11 +159,7 @@
 		fd, err := os.Create(filepath.Join(dir, filename))
 		if err != nil {
 			resp.Body.Close()
-<<<<<<< HEAD
-			return
-=======
 			return fmt.Errorf("attempt %d failed to create file: %v", i, err)
->>>>>>> 77f6b41c
 		}
 
 		io.Copy(fd, resp.Body) // copy file contents
@@ -216,12 +167,7 @@
 		// close the open files
 		fd.Close()
 		resp.Body.Close()
-<<<<<<< HEAD
-		return // quit after successful download
-	}
-=======
 		return nil // quit after successful download
 	}
 	return nil
->>>>>>> 77f6b41c
 }
name: Go

on:
  push:
    branches: [ master ]
  pull_request:
    branches: [ master ]

jobs:
  build:
    name: Go Build
    runs-on: ${{ matrix.os }}
    strategy:
      matrix:
        os: [ubuntu-latest, macos-latest, windows-latest]
    steps:
    - name: Set up Go 1.x
      uses: actions/setup-go@v2
      with:
        go-version: ^1.18
      id: go

    - name: Setup Node / NPM
      if: runner.os == 'Linux'
      uses: actions/setup-node@v2-beta
      with:
        node-version: '16'

    - name: Check out code into the Go module directory
      uses: actions/checkout@v2

    - name: Install make (Windows)
      if: runner.os == 'Windows'
      run: choco install -y make mingw

    - name: Build
      run: make build

    - name: Check
      run: make check
      env:
        GOLANGCI_LINTERS: gosec

    - name: Upload Code Coverage
      if: runner.os == 'Linux'
      run: bash <(curl -s https://codecov.io/bash)

    - name: Docker Build
      if: runner.os == 'Linux'
      run: make docker-hub

    # disable and stop mono-xsp4.service
    # Details: https://github.com/actions/virtual-environments/issues/2821
    - name: Ubuntu 20.04 Cleanup
      if: runner.os == 'Linux'
      run: |
<<<<<<< HEAD
       sudo systemctl stop mono-xsp4.service || true
       sudo systemctl disable mono-xsp4.service || true
=======
        sudo systemctl disable mono-xsp4.service || true
        sudo systemctl stop mono-xsp4.service || true
        sudo killall mono || true
>>>>>>> 0668d8b6

    - name: Tests
      if: runner.os == 'Linux'
      run: make build-batchsearch && make test-integration

    - name: Test Cleanup
      if: runner.os == 'Linux' && always()
      run: make clean-integration<|MERGE_RESOLUTION|>--- conflicted
+++ resolved
@@ -54,14 +54,9 @@
     - name: Ubuntu 20.04 Cleanup
       if: runner.os == 'Linux'
       run: |
-<<<<<<< HEAD
-       sudo systemctl stop mono-xsp4.service || true
-       sudo systemctl disable mono-xsp4.service || true
-=======
         sudo systemctl disable mono-xsp4.service || true
         sudo systemctl stop mono-xsp4.service || true
         sudo killall mono || true
->>>>>>> 0668d8b6
 
     - name: Tests
       if: runner.os == 'Linux'

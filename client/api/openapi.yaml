openapi: 3.0.2
info:
  contact:
    url: https://github.com/moov-io/watchman
  description: Moov Watchman offers download, parse, and search functions over numerous
    U.S. trade sanction lists for complying with regional laws. Also included is a
    web UI and async webhook notification service to initiate processes on remote
    systems.
  license:
    name: Apache 2.0
    url: http://www.apache.org/licenses/LICENSE-2.0.html
  title: Watchman API
  version: v1
servers:
- description: Local development
  url: http://localhost:8084
tags:
- description: Endpoints for searching individuals and corporations that the U.S.
    government enforces economic sanctions against and adding webhook notifications
    for search criteria.
  name: Watchman
paths:
  /ping:
    get:
      description: Check if the Watchman service is running.
      operationId: ping
      responses:
        "200":
          description: Service is running properly
      summary: Ping Watchman service
      tags:
      - Watchman
  /ofac/companies/{companyID}:
    get:
      description: Get information about a company, trust, or organization such as
        addresses, alternate names, and remarks.
      operationId: getOfacCompany
      parameters:
      - description: Optional Request ID allows application developer to trace requests
          through the system's logs
        explode: false
        in: header
        name: X-Request-ID
        required: false
        schema:
          example: 94c825ee
          type: string
        style: simple
      - description: Company ID
        explode: false
        in: path
        name: companyID
        required: true
        schema:
          example: 1d1c824a
          type: string
        style: simple
      responses:
        "200":
          content:
            application/json:
              schema:
                $ref: '#/components/schemas/OfacCompany'
          description: Company and associated metadata
        "400":
          content:
            application/json:
              schema:
                $ref: '#/components/schemas/Error'
          description: Error occurred, see response body.
      summary: Get company
      tags:
      - Watchman
    put:
      description: Update a Company's sanction status to always block or always allow
        transactions.
      operationId: updateOfacCompanyStatus
      parameters:
      - description: Optional Request ID allows application developer to trace requests
          through the system's logs
        explode: false
        in: header
        name: X-Request-ID
        required: false
        schema:
          example: 94c825ee
          type: string
        style: simple
      - description: User ID used to perform this search
        explode: false
        in: header
        name: X-User-ID
        required: false
        schema:
          type: string
        style: simple
      - description: Company ID
        explode: false
        in: path
        name: companyID
        required: true
        schema:
          example: 8d49fd61
          type: string
        style: simple
      requestBody:
        content:
          application/json:
            schema:
              $ref: '#/components/schemas/UpdateOfacCompanyStatus'
        required: true
      responses:
        "200":
          description: Company status updated
        "400":
          content:
            application/json:
              schema:
                $ref: '#/components/schemas/Error'
          description: Error occurred, see response body.
      summary: Update company
      tags:
      - Watchman
  /ofac/companies/{companyID}/watch:
    post:
      description: Add ID watch on an OFAC Company.
      operationId: addOfacCompanyWatch
      parameters:
      - description: Optional Request ID allows application developer to trace requests
          through the system's logs
        explode: false
        in: header
        name: X-Request-ID
        required: false
        schema:
          example: 94c825ee
          type: string
        style: simple
      - description: Company ID
        explode: false
        in: path
        name: companyID
        required: true
        schema:
          example: c3cf0f66
          type: string
        style: simple
      requestBody:
        content:
          application/json:
            schema:
              $ref: '#/components/schemas/OfacWatchRequest'
        required: true
      responses:
        "200":
          content:
            application/json:
              schema:
                $ref: '#/components/schemas/OfacWatch'
          description: Company watch added
        "400":
          content:
            application/json:
              schema:
                $ref: '#/components/schemas/Error'
          description: Error occurred, see response body.
        "404":
          description: Company not found
      summary: Watch OFAC company
      tags:
      - Watchman
  /ofac/companies/{companyID}/watch/{watchID}:
    delete:
      description: Delete a company ID watch.
      operationId: removeOfacCompanyWatch
      parameters:
      - description: Optional Request ID allows application developer to trace requests
          through the system's logs
        explode: false
        in: header
        name: X-Request-ID
        required: false
        schema:
          example: 94c825ee
          type: string
        style: simple
      - description: Company ID
        explode: false
        in: path
        name: companyID
        required: true
        schema:
          example: c3cf0f66
          type: string
        style: simple
      - description: Watch ID, used to identify a specific watch
        explode: false
        in: path
        name: watchID
        required: true
        schema:
          example: 0c5e215c
          type: string
        style: simple
      responses:
        "200":
          description: Company watch removed
        "400":
          content:
            application/json:
              schema:
                $ref: '#/components/schemas/Error'
          description: Error occurred, see response body.
      summary: Remove company watch
      tags:
      - Watchman
  /ofac/companies/watch:
    post:
      description: Watch a company by its name. The match percentage will be included
        in the webhook's JSON payload.
      operationId: addOfacCompanyNameWatch
      parameters:
      - description: Optional Request ID allows application developer to trace requests
          through the system's logs
        explode: false
        in: header
        name: X-Request-ID
        required: false
        schema:
          example: 94c825ee
          type: string
        style: simple
      - description: Company name used to match and send watch notifications
        explode: true
        in: query
        name: name
        required: true
        schema:
          example: Jane Smith
          type: string
        style: form
      requestBody:
        content:
          application/json:
            schema:
              $ref: '#/components/schemas/OfacWatchRequest'
        required: true
      responses:
        "200":
          content:
            application/json:
              schema:
                $ref: '#/components/schemas/OfacWatch'
          description: Company watch applied
        "400":
          content:
            application/json:
              schema:
                $ref: '#/components/schemas/Error'
          description: Error occurred, see response body.
      summary: Watch company
      tags:
      - Watchman
  /ofac/companies/watch/{watchID}:
    delete:
      description: Delete a company name watch.
      operationId: removeOfacCompanyNameWatch
      parameters:
      - description: Optional Request ID allows application developer to trace requests
          through the system's logs
        explode: false
        in: header
        name: X-Request-ID
        required: false
        schema:
          example: 94c825ee
          type: string
        style: simple
      - description: Watch ID, used to identify a specific watch
        explode: false
        in: path
        name: watchID
        required: true
        schema:
          example: 0c5e215c
          type: string
        style: simple
      - description: Company name watch
        explode: true
        in: query
        name: name
        required: true
        schema:
          example: Jane Smith
          type: string
        style: form
      responses:
        "200":
          description: Company watch removed
        "400":
          content:
            application/json:
              schema:
                $ref: '#/components/schemas/Error'
          description: Error occurred, see response body.
      summary: Remove company watch
      tags:
      - Watchman
  /ofac/customers/{customerID}:
    get:
      description: Get information about a customer's addresses, alternate names,
        and SDN metadata.
      operationId: getOfacCustomer
      parameters:
      - description: Optional Request ID allows application developer to trace requests
          through the system's logs
        explode: false
        in: header
        name: X-Request-ID
        required: false
        schema:
          example: 94c825ee
          type: string
        style: simple
      - description: Customer ID
        explode: false
        in: path
        name: customerID
        required: true
        schema:
          example: c3cf0f66
          type: string
        style: simple
      responses:
        "200":
          content:
            application/json:
              schema:
                $ref: '#/components/schemas/OfacCustomer'
          description: Customer and associated metadata
        "400":
          content:
            application/json:
              schema:
                $ref: '#/components/schemas/Error'
          description: Error occurred, see response body.
      summary: Get customer
      tags:
      - Watchman
    put:
      description: Update a Customer sanction status to always block or always allow
        transactions.
      operationId: updateOfacCustomerStatus
      parameters:
      - description: Optional Request ID allows application developer to trace requests
          through the system's logs
        explode: false
        in: header
        name: X-Request-ID
        required: false
        schema:
          example: 94c825ee
          type: string
        style: simple
      - description: User ID used to perform this search
        explode: false
        in: header
        name: X-User-ID
        required: false
        schema:
          type: string
        style: simple
      - description: Customer ID
        explode: false
        in: path
        name: customerID
        required: true
        schema:
          example: c3cf0f66
          type: string
        style: simple
      requestBody:
        content:
          application/json:
            schema:
              $ref: '#/components/schemas/UpdateOfacCustomerStatus'
        required: true
      responses:
        "200":
          description: Customer status updated
        "400":
          content:
            application/json:
              schema:
                $ref: '#/components/schemas/Error'
          description: Error occurred, see response body.
      summary: Update customer
      tags:
      - Watchman
  /ofac/customers/{customerID}/watch:
    post:
      description: Add ID watch on an OFAC Customer.
      operationId: addOfacCustomerWatch
      parameters:
      - description: Optional Request ID allows application developer to trace requests
          through the system's logs
        explode: false
        in: header
        name: X-Request-ID
        required: false
        schema:
          example: 94c825ee
          type: string
        style: simple
      - description: Customer ID
        explode: false
        in: path
        name: customerID
        required: true
        schema:
          example: c3cf0f66
          type: string
        style: simple
      requestBody:
        content:
          application/json:
            schema:
              $ref: '#/components/schemas/OfacWatchRequest'
        required: true
      responses:
        "200":
          content:
            application/json:
              schema:
                $ref: '#/components/schemas/OfacWatch'
          description: Customer watch added
        "400":
          content:
            application/json:
              schema:
                $ref: '#/components/schemas/Error'
          description: Error occurred, see response body.
        "404":
          description: Customer not found
      summary: Watch OFAC customer
      tags:
      - Watchman
  /ofac/customers/{customerID}/watch/{watchID}:
    delete:
      description: Delete a customer ID watch.
      operationId: removeOfacCustomerWatch
      parameters:
      - description: Optional Request ID allows application developer to trace requests
          through the system's logs
        explode: false
        in: header
        name: X-Request-ID
        required: false
        schema:
          example: 94c825ee
          type: string
        style: simple
      - description: Customer ID
        explode: false
        in: path
        name: customerID
        required: true
        schema:
          example: c3cf0f66
          type: string
        style: simple
      - description: Watch ID, used to identify a specific watch
        explode: false
        in: path
        name: watchID
        required: true
        schema:
          example: 0c5e215c
          type: string
        style: simple
      responses:
        "200":
          description: Customer watch removed
        "400":
          content:
            application/json:
              schema:
                $ref: '#/components/schemas/Error'
          description: Error occurred, see response body.
      summary: Remove customer watch
      tags:
      - Watchman
  /ofac/customers/watch:
    post:
      description: Watch a customer by its name. The match percentage will be included
        in the webhook's JSON payload.
      operationId: addOfacCustomerNameWatch
      parameters:
      - description: Optional Request ID allows application developer to trace requests
          through the system's logs
        explode: false
        in: header
        name: X-Request-ID
        required: false
        schema:
          example: 94c825ee
          type: string
        style: simple
      - description: Individual name used to match and send watch notifications
        explode: true
        in: query
        name: name
        required: true
        schema:
          example: Jane Smith
          type: string
        style: form
      requestBody:
        content:
          application/json:
            schema:
              $ref: '#/components/schemas/OfacWatchRequest'
        required: true
      responses:
        "200":
          content:
            application/json:
              schema:
                $ref: '#/components/schemas/OfacWatch'
          description: Customer watch applied
        "400":
          content:
            application/json:
              schema:
                $ref: '#/components/schemas/Error'
          description: Error occurred, see response body.
      summary: Watch customer
      tags:
      - Watchman
  /ofac/customers/watch/{watchID}:
    delete:
      description: Delete a customer name watch.
      operationId: removeOfacCustomerNameWatch
      parameters:
      - description: Optional Request ID allows application developer to trace requests
          through the system's logs
        explode: false
        in: header
        name: X-Request-ID
        required: false
        schema:
          example: 94c825ee
          type: string
        style: simple
      - description: Watch ID, used to identify a specific watch
        explode: false
        in: path
        name: watchID
        required: true
        schema:
          example: 0c5e215c
          type: string
        style: simple
      - description: Customer or Company name watch
        explode: true
        in: query
        name: name
        required: true
        schema:
          example: Jane Smith
          type: string
        style: form
      responses:
        "200":
          description: Company or Customer watch removed
        "400":
          content:
            application/json:
              schema:
                $ref: '#/components/schemas/Error'
          description: Error occurred, see response body.
      summary: Remove customer watch
      tags:
      - Watchman
  /ofac/sdn/{sdnID}:
    get:
      description: Get SDN details
      operationId: getSDN
      parameters:
      - description: Optional Request ID allows application developer to trace requests
          through the system's logs
        explode: false
        in: header
        name: X-Request-ID
        required: false
        schema:
          example: 94c825ee
          type: string
        style: simple
      - description: SDN ID
        explode: false
        in: path
        name: sdnID
        required: true
        schema:
          example: 564dd7d1
          type: string
        style: simple
      responses:
        "200":
          content:
            application/json:
              schema:
                $ref: '#/components/schemas/OfacSDN'
          description: SDN metadata
        "400":
          content:
            application/json:
              schema:
                $ref: '#/components/schemas/Error'
          description: Error occurred, see response body.
      summary: Get SDN
      tags:
      - Watchman
  /ofac/sdn/{sdnID}/alts:
    get:
      operationId: getSDNAltNames
      parameters:
      - description: Optional Request ID allows application developer to trace requests
          through the system's logs
        explode: false
        in: header
        name: X-Request-ID
        required: false
        schema:
          example: 94c825ee
          type: string
        style: simple
      - description: SDN ID
        explode: false
        in: path
        name: sdnID
        required: true
        schema:
          example: 564dd7d1
          type: string
        style: simple
      responses:
        "200":
          content:
            application/json:
              schema:
                $ref: '#/components/schemas/OfacSDNAltNames'
          description: SDN alternate names
        "400":
          content:
            application/json:
              schema:
                $ref: '#/components/schemas/Error'
          description: Error occurred, see response body.
      summary: Get SDN alt names
      tags:
      - Watchman
  /ofac/sdn/{sdnID}/addresses:
    get:
      operationId: getSDNAddresses
      parameters:
      - description: Optional Request ID allows application developer to trace requests
          through the system's logs
        explode: false
        in: header
        name: X-Request-ID
        required: false
        schema:
          example: 94c825ee
          type: string
        style: simple
      - description: SDN ID
        explode: false
        in: path
        name: sdnID
        required: true
        schema:
          example: 564dd7d1
          type: string
        style: simple
      responses:
        "200":
          content:
            application/json:
              schema:
                $ref: '#/components/schemas/OfacEntityAddresses'
          description: SDN addresses
        "400":
          content:
            application/json:
              schema:
                $ref: '#/components/schemas/Error'
          description: Error occurred, see response body.
      summary: Get SDN addresses
      tags:
      - Watchman
  /search:
    get:
      operationId: search
      parameters:
      - description: Optional Request ID allows application developer to trace requests
          through the system's logs
        explode: false
        in: header
        name: X-Request-ID
        required: false
        schema:
          example: 94c825ee
          type: string
        style: simple
      - description: Search across Name, Alt Names, and SDN Address fields for all
          available sanctions lists. Entries may be returned in all response sub-objects.
        explode: true
        in: query
        name: q
        required: false
        schema:
          example: John Doe
          type: string
        style: form
      - description: Name which could correspond to an entry on the SDN, Denied Persons,
          Sectoral Sanctions Identifications, or BIS Entity List sanctions lists.
          Alt names are also searched.
        explode: true
        in: query
        name: name
        required: false
        schema:
          example: Jane Smith
          type: string
        style: form
      - description: Physical address which could correspond to a human on the SDN
          list. Only Address results will be returned.
        explode: true
        in: query
        name: address
        required: false
        schema:
          example: 123 83rd Ave
          type: string
        style: form
      - description: City name as desginated by SDN guidelines. Only Address results
          will be returned.
        explode: true
        in: query
        name: city
        required: false
        schema:
          example: USA
          type: string
        style: form
      - description: State name as desginated by SDN guidelines. Only Address results
          will be returned.
        explode: true
        in: query
        name: state
        required: false
        schema:
          example: USA
          type: string
        style: form
      - description: Providence name as desginated by SDN guidelines. Only Address
          results will be returned.
        explode: true
        in: query
        name: providence
        required: false
        schema:
          example: USA
          type: string
        style: form
      - description: Zip code as desginated by SDN guidelines. Only Address results
          will be returned.
        explode: true
        in: query
        name: zip
        required: false
        schema:
          example: USA
          type: string
        style: form
      - description: Country name as desginated by SDN guidelines. Only Address results
          will be returned.
        explode: true
        in: query
        name: country
        required: false
        schema:
          example: USA
          type: string
        style: form
      - description: Alternate name which could correspond to a human on the SDN list.
          Only Alt name results will be returned.
        explode: true
        in: query
        name: altName
        required: false
        schema:
          example: Jane Smith
          type: string
        style: form
      - description: ID value often found in remarks property of an SDN. Takes the
          form of 'No. NNNNN' as an alphanumeric value.
        explode: true
        in: query
        name: id
        required: false
        schema:
          example: "10517860"
          type: string
        style: form
      - description: Match percentage that search query must obtain for results to
          be returned.
        explode: true
        in: query
        name: minMatch
        required: false
        schema:
          example: 0.95
          format: float
          type: number
        style: form
      - description: Maximum results returned by a search. Results are sorted by their
          match percentage in decending order.
        explode: true
        in: query
        name: limit
        required: false
        schema:
          example: 25
          type: integer
        style: form
      - description: Optional filter to only return SDNs whose type case-insensitively
          matches.
        explode: true
        in: query
        name: sdnType
        required: false
        schema:
          $ref: '#/components/schemas/SdnType'
        style: form
      - description: Optional filter to only return SDNs whose program case-insensitively
          matches.
        explode: true
        in: query
        name: program
        required: false
        schema:
          example: SDGT
          type: string
        style: form
      responses:
        "200":
          content:
            application/json:
              schema:
                $ref: '#/components/schemas/Search'
          description: SDNs returned from a search
        "400":
          content:
            application/json:
              schema:
                $ref: '#/components/schemas/Error'
          description: Error occurred, see response body.
<<<<<<< HEAD
      summary: Search SDNs
=======
      summary: Search
>>>>>>> 77f6b41c
      tags:
      - Watchman
  /search/us-csl:
    get:
<<<<<<< HEAD
      description: Return list of recent downloads of list data.
      operationId: getLatestDownloads
=======
      description: Search the US Consolidated Screening List
      operationId: searchUSCSL
>>>>>>> 77f6b41c
      parameters:
      - description: Optional Request ID allows application developer to trace requests
          through the system's logs
        explode: false
        in: header
        name: X-Request-ID
        required: false
        schema:
          example: 94c825ee
          type: string
        style: simple
<<<<<<< HEAD
=======
      - description: Name which could correspond to an entry on the CSL
        explode: true
        in: query
        name: name
        required: false
        schema:
          example: Jane Smith
          type: string
        style: form
      - description: Maximum number of downloads to return sorted by their timestamp
          in decending order.
        explode: true
        in: query
        name: limit
        required: false
        schema:
          example: 25
          type: integer
        style: form
      responses:
        "200":
          content:
            application/json:
              schema:
                $ref: '#/components/schemas/Search'
          description: SDNs returned from a search
        "400":
          content:
            application/json:
              schema:
                $ref: '#/components/schemas/Error'
          description: Error occurred, see response body.
      summary: Search US CSL
      tags:
      - Watchman
  /downloads:
    get:
      description: Return list of recent downloads of list data.
      operationId: getLatestDownloads
      parameters:
      - description: Optional Request ID allows application developer to trace requests
          through the system's logs
        explode: false
        in: header
        name: X-Request-ID
        required: false
        schema:
          example: 94c825ee
          type: string
        style: simple
>>>>>>> 77f6b41c
      - description: Maximum number of downloads to return sorted by their timestamp
          in decending order.
        explode: true
        in: query
        name: limit
        required: false
        schema:
          example: 25
          type: integer
        style: form
      responses:
        "200":
          content:
            application/json:
              schema:
                $ref: '#/components/schemas/Downloads'
          description: Recent timestamps and counts of parsed objects
        "400":
          content:
            application/json:
              schema:
                $ref: '#/components/schemas/Error'
          description: Error occurred, see response body.
      summary: Get latest downloads
      tags:
      - Watchman
  /ui/values/{key}:
    get:
      description: Return an ordered distinct list of keys for an SDN property.
      operationId: getUIValues
      parameters:
      - description: SDN property to lookup. Values are sdnType, ofacProgram
        explode: false
        in: path
        name: key
        required: true
        schema:
          $ref: '#/components/schemas/SdnType'
        style: simple
      - description: Maximum number of UI keys returned
        explode: true
        in: query
        name: limit
        required: false
        schema:
          example: 25
          type: integer
        style: form
      responses:
        "200":
          content:
            application/json:
              schema:
                $ref: '#/components/schemas/UIKeys'
          description: Ordered and distinct list of values for an SDN property
        "400":
          content:
            application/json:
              schema:
                $ref: '#/components/schemas/Error'
          description: Error occurred, see response body.
      summary: Get UI values
      tags:
      - Watchman
components:
  schemas:
    OfacCompany:
      description: OFAC Company and metadata
      example:
        addresses:
        - country: Japan
          address: 123 73th St
          cityStateProvincePostalCode: Tokyo 103
          match: 0.91
          entityID: "2112"
          addressID: "201"
        - country: Japan
          address: 123 73th St
          cityStateProvincePostalCode: Tokyo 103
          match: 0.91
          entityID: "2112"
          addressID: "201"
        alts:
        - alternateID: "220"
          alternateRemarks: Extra information
          alternateType: aka
          match: 0.91
          entityID: "306"
          alternateName: NATIONAL BANK OF CUBA
        - alternateID: "220"
          alternateRemarks: Extra information
          alternateType: aka
          match: 0.91
          entityID: "306"
          alternateName: NATIONAL BANK OF CUBA
        ID: 9574756b
        sdn:
          sdnType: individual
          match: 0.91
          entityID: "1231"
          programs:
          - CUBA
          sdnName: BANCO NACIONAL DE CUBA
          title: Title of an individual
          remarks: Additional info
        status:
          note: Incorrect match
          createdAt: 2000-01-23T04:56:07.000+00:00
          userID: 349661f9
          status: unsafe
      properties:
        ID:
          description: OFAC Company ID
          example: 9574756b
          type: string
        sdn:
          $ref: '#/components/schemas/OfacSDN'
        addresses:
          items:
            $ref: '#/components/schemas/OfacEntityAddress'
          type: array
        alts:
          items:
            $ref: '#/components/schemas/OfacAlt'
          type: array
        status:
          $ref: '#/components/schemas/OfacCompanyStatus'
    OfacCompanyStatus:
      description: Status properties of an OFAC Company
      example:
        note: Incorrect match
        createdAt: 2000-01-23T04:56:07.000+00:00
        userID: 349661f9
        status: unsafe
      properties:
        userID:
          description: User ID provided when updating status
          example: 349661f9
          type: string
        note:
          description: Optional note from updating status
          example: Incorrect match
          type: string
        status:
          description: Manually applied status for OFAC Company
          enum:
          - unsafe
          - exception
          type: string
        createdAt:
          format: date-time
          type: string
    OfacCustomer:
      description: OFAC Customer and metadata
      example:
        addresses:
        - country: Japan
          address: 123 73th St
          cityStateProvincePostalCode: Tokyo 103
          match: 0.91
          entityID: "2112"
          addressID: "201"
        - country: Japan
          address: 123 73th St
          cityStateProvincePostalCode: Tokyo 103
          match: 0.91
          entityID: "2112"
          addressID: "201"
        alts:
        - alternateID: "220"
          alternateRemarks: Extra information
          alternateType: aka
          match: 0.91
          entityID: "306"
          alternateName: NATIONAL BANK OF CUBA
        - alternateID: "220"
          alternateRemarks: Extra information
          alternateType: aka
          match: 0.91
          entityID: "306"
          alternateName: NATIONAL BANK OF CUBA
        ID: 9574756b
        sdn:
          sdnType: individual
          match: 0.91
          entityID: "1231"
          programs:
          - CUBA
          sdnName: BANCO NACIONAL DE CUBA
          title: Title of an individual
          remarks: Additional info
        status:
          note: Incorrect match
          createdAt: 2000-01-23T04:56:07.000+00:00
          userID: 349661f9
          status: unsafe
      properties:
        ID:
          description: OFAC Customer ID
          example: 9574756b
          type: string
        sdn:
          $ref: '#/components/schemas/OfacSDN'
        addresses:
          items:
            $ref: '#/components/schemas/OfacEntityAddress'
          type: array
        alts:
          items:
            $ref: '#/components/schemas/OfacAlt'
          type: array
        status:
          $ref: '#/components/schemas/OfacCustomerStatus'
    OfacCustomerStatus:
      description: Status properties of an OFAC Customer
      example:
        note: Incorrect match
        createdAt: 2000-01-23T04:56:07.000+00:00
        userID: 349661f9
        status: unsafe
      properties:
        userID:
          description: User ID provided when updating status
          example: 349661f9
          type: string
        note:
          description: Optional note from updating status
          example: Incorrect match
          type: string
        status:
          description: Manually applied status for OFAC Customer
          enum:
          - unsafe
          - exception
          type: string
        createdAt:
          format: date-time
          type: string
    OfacSDN:
      description: Specially designated national from OFAC list
      example:
        sdnType: individual
        match: 0.91
        entityID: "1231"
        programs:
        - CUBA
        sdnName: BANCO NACIONAL DE CUBA
        title: Title of an individual
        remarks: Additional info
      properties:
        entityID:
          example: "1231"
          type: string
        sdnName:
          example: BANCO NACIONAL DE CUBA
          type: string
        sdnType:
          $ref: '#/components/schemas/SdnType'
        programs:
          description: Programs is the sanction programs this SDN was added from
          example:
          - CUBA
          items:
            type: string
          type: array
        title:
          example: Title of an individual
          type: string
        remarks:
          description: Remarks on SDN and often additional information about the SDN
          example: Additional info
          type: string
        match:
          description: Match percentage of search query
          example: 0.91
          type: number
    OfacEntityAddresses:
      items:
        $ref: '#/components/schemas/OfacEntityAddress'
      type: array
    OfacEntityAddress:
      description: Physical address from OFAC list
      example:
        country: Japan
        address: 123 73th St
        cityStateProvincePostalCode: Tokyo 103
        match: 0.91
        entityID: "2112"
        addressID: "201"
      properties:
        entityID:
          example: "2112"
          type: string
        addressID:
          example: "201"
          type: string
        address:
          example: 123 73th St
          type: string
        cityStateProvincePostalCode:
          example: Tokyo 103
          type: string
        country:
          example: Japan
          type: string
        match:
          description: Match percentage of search query
          example: 0.91
          type: number
    OfacSDNAltNames:
      items:
        $ref: '#/components/schemas/OfacAlt'
      type: array
    OfacAlt:
      description: Alternate name from OFAC list
      example:
        alternateID: "220"
        alternateRemarks: Extra information
        alternateType: aka
        match: 0.91
        entityID: "306"
        alternateName: NATIONAL BANK OF CUBA
      properties:
        entityID:
          example: "306"
          type: string
        alternateID:
          example: "220"
          type: string
        alternateType:
          example: aka
          type: string
        alternateName:
          example: NATIONAL BANK OF CUBA
          type: string
        alternateRemarks:
          example: Extra information
          type: string
        match:
          description: Match percentage of search query
          example: 0.91
          type: number
    SdnType:
      description: Used for classifying SDNs — typically represents an individual
        or company
      enum:
      - individual
      - entity
      - vessel
      - aircraft
      example: individual
      type: string
    SsiType:
      description: Used for classifying SSIs
      enum:
      - individual
      - entity
      type: string
    DPL:
      description: BIS Denied Persons List item
      example:
        country: United States
        city: THREE RIVERS
        postalCode: "78071"
        match: 0.92
        standardOrder: "Y"
        frCitation: 81.F.R. 40658 6/22/2016
        streetAddress: 'REGISTER NUMBER: 78795-379, FEDERAL CORRECTIONAL INSTITUTION,
          P.O. BOX 4200'
        lastUpdate: 2016-06-22
        name: ISMAEL RETA
        action: FR NOTICE ADDED
        state: TX
        effectiveDate: 06/15/2016
        expirationDate: 06/15/2025
      properties:
        name:
          description: Denied Person's name
          example: ISMAEL RETA
          type: string
        streetAddress:
          description: Denied Person's street address
          example: 'REGISTER NUMBER: 78795-379, FEDERAL CORRECTIONAL INSTITUTION,
            P.O. BOX 4200'
          type: string
        city:
          description: Denied Person's city
          example: THREE RIVERS
          type: string
        state:
          description: Denied Person's state
          example: TX
          type: string
        country:
          description: Denied Person's country
          example: United States
          type: string
        postalCode:
          description: Denied Person's postal code
          example: "78071"
          type: string
        effectiveDate:
          description: Date when denial came into effect
          example: 06/15/2016
          type: string
        expirationDate:
          description: Date when denial expires, if blank denial never expires
          example: 06/15/2025
          type: string
        standardOrder:
          description: Denotes whether or not the Denied Person was added by a standard
            order
          example: "Y"
          type: string
        lastUpdate:
          description: Date when the Denied Person's record was most recently updated
          example: 2016-06-22
          type: string
        action:
          description: Most recent action taken regarding the denial
          example: FR NOTICE ADDED
          type: string
        frCitation:
          description: Reference to the order's citation in the Federal Register
          example: 81.F.R. 40658 6/22/2016
          type: string
        match:
          description: Match percentage of search query
          example: 0.92
          type: number
    SSI:
      description: Treasury Department Sectoral Sanctions Identifications List (SSI)
      example:
        sourceInfoURL: http://bit.ly/1MLgou0
        addresses:
        - D. Retyum, Luzhski Raion, Leningradskaya Obl., 188230, RU
        - Retiun Village, Lujskiy District, Leningrad Region, RU
        alternateNames:
        - VERKHNECHONSKNEFTEGAZ
        - OJSC VERKHNECHONSKNEFTEGAZ
        name: PJSC VERKHNECHONSKNEFTEGAZ
        match: 0.91
        ids:
        - Subject to Directive 4, Executive Order 13662 Directive Determination
        - vcng@rosneft.ru, Email Address
        - Subject to Directive 2, Executive Order 13662 Directive Determination
        entityID: "1231"
        programs:
        - UKRAINE-EO13662
        - SYRIA
        sourceListURL: http://bit.ly/1MLgou0
        remarks:
        - 'For more information on directives, please visit the following link: http://www.treasury.gov/resource-center/sanctions/Programs/Pages/ukraine.aspx#directives.'
        - '(Linked To: OPEN JOINT-STOCK COMPANY ROSNEFT OIL COMPANY)'
      properties:
        entityID:
          description: The ID assigned to an entity by the Treasury Department
          example: "1231"
          type: string
        type:
          $ref: '#/components/schemas/SsiType'
        programs:
          description: Sanction programs for which the entity is flagged
          example:
          - UKRAINE-EO13662
          - SYRIA
          items:
            type: string
          type: array
        name:
          description: The name of the entity
          example: PJSC VERKHNECHONSKNEFTEGAZ
          type: string
        addresses:
          description: Addresses associated with the entity
          example:
          - D. Retyum, Luzhski Raion, Leningradskaya Obl., 188230, RU
          - Retiun Village, Lujskiy District, Leningrad Region, RU
          items:
            type: string
          type: array
        remarks:
          description: Additional details regarding the entity
          example:
          - 'For more information on directives, please visit the following link:
            http://www.treasury.gov/resource-center/sanctions/Programs/Pages/ukraine.aspx#directives.'
          - '(Linked To: OPEN JOINT-STOCK COMPANY ROSNEFT OIL COMPANY)'
          items:
            type: string
          type: array
        alternateNames:
          description: Known aliases associated with the entity
          example:
          - VERKHNECHONSKNEFTEGAZ
          - OJSC VERKHNECHONSKNEFTEGAZ
          items:
            type: string
          type: array
        ids:
          description: IDs on file for the entity
          example:
          - Subject to Directive 4, Executive Order 13662 Directive Determination
          - vcng@rosneft.ru, Email Address
          - Subject to Directive 2, Executive Order 13662 Directive Determination
          items:
            type: string
          type: array
        sourceListURL:
          description: The link to the official SSI list
          example: http://bit.ly/1MLgou0
          type: string
        sourceInfoURL:
          description: The link for information regarding the source
          example: http://bit.ly/1MLgou0
          type: string
        match:
          description: Match percentage of search query
          example: 0.91
          type: number
    BISEntities:
      description: Bureau of Industry and Security Entity List
      example:
        licenseRequirement: For all items subject to the EAR. (See ¬ß744.11 of the
          EAR).
        sourceInfoURL: http://bit.ly/1MLgou0
        addresses:
        - D. Retyum, Luzhski Raion, Leningradskaya Obl., 188230, RU
        - Retiun Village, Lujskiy District, Leningrad Region, RU
        alternateNames:
        - VERKHNECHONSKNEFTEGAZ
        - OJSC VERKHNECHONSKNEFTEGAZ
        licensePolicy: Presumption of denial.
        name: Luhansk People¬ís Republic
        match: 0.91
        sourceListURL: http://bit.ly/1MLgou0
        startDate: 6/21/16
        frNotice: 81 FR 61595
      properties:
        name:
          description: The name of the entity
          example: Luhansk People¬ís Republic
          type: string
        addresses:
          description: Addresses associated with the entity
          example:
          - D. Retyum, Luzhski Raion, Leningradskaya Obl., 188230, RU
          - Retiun Village, Lujskiy District, Leningrad Region, RU
          items:
            type: string
          type: array
        alternateNames:
          description: Known aliases associated with the entity
          example:
          - VERKHNECHONSKNEFTEGAZ
          - OJSC VERKHNECHONSKNEFTEGAZ
          items:
            type: string
          type: array
        startDate:
          description: Date when the restriction came into effect
          example: 6/21/16
          type: string
        licenseRequirement:
          description: Specifies the license requirement imposed on the named entity
          example: For all items subject to the EAR. (See ¬ß744.11 of the EAR).
          type: string
        licensePolicy:
          description: Identifies the policy BIS uses to review the licenseRequirements
          example: Presumption of denial.
          type: string
        frNotice:
          description: Identifies the corresponding Notice in the Federal Register
          example: 81 FR 61595
          type: string
        sourceListURL:
          description: The link to the official SSI list
          example: http://bit.ly/1MLgou0
          type: string
        sourceInfoURL:
          description: The link for information regarding the source
          example: http://bit.ly/1MLgou0
          type: string
        match:
          description: Match percentage of search query
          example: 0.91
          type: number
<<<<<<< HEAD
    UpdateOfacCompanyStatus:
      description: Request body to update a company status.
=======
    MilitaryEndUser:
>>>>>>> 77f6b41c
      example:
        addresses: Xiujia Bay, Weiyong Dt, Xian, 710021, CN
        endDate: endDate
        name: AECC Aviation Power Co. Ltd.
        match: 0.92
        FRNotice: 85 FR 83799
        entityID: 26744194bd9b5cbec49db6ee29a4b53c697c7420
        startDate: 2020-12-23
      properties:
<<<<<<< HEAD
        status:
          description: Manual override of company/SDN sanction status
          enum:
          - unsafe
          - exception
=======
        entityID:
          example: 26744194bd9b5cbec49db6ee29a4b53c697c7420
>>>>>>> 77f6b41c
          type: string
        name:
          example: AECC Aviation Power Co. Ltd.
          type: string
        addresses:
          example: Xiujia Bay, Weiyong Dt, Xian, 710021, CN
          type: string
        FRNotice:
          example: 85 FR 83799
          type: string
        startDate:
          example: 2020-12-23
          type: string
        endDate:
          type: string
        match:
          description: Match percentage of search query
          example: 0.92
          type: number
    Unverified:
      example:
        sourceInfoURL: http://bit.ly/1Qi4R7Z
        addresses:
        - Komitas 26/114, Yerevan, Armenia, AM
        name: Atlas Sanatgaran
        match: 0.92
        entityID: f15fa805ff4ac5e09026f5e78011a1bb6b26dec2
        sourceListURL: http://bit.ly/1iwwTSJ
      properties:
<<<<<<< HEAD
        status:
          description: Manual override of customer/SDN sanction status
          enum:
          - unsafe
          - exception
=======
        entityID:
          example: f15fa805ff4ac5e09026f5e78011a1bb6b26dec2
>>>>>>> 77f6b41c
          type: string
        name:
          example: Atlas Sanatgaran
          type: string
<<<<<<< HEAD
      required:
      - status
    Search:
      description: Search results containing SDNs, alternate names, and/or addreses
      example:
        SDNs:
        - sdnType: individual
          match: 0.91
          entityID: "1231"
          programs:
          - CUBA
          sdnName: BANCO NACIONAL DE CUBA
          title: Title of an individual
          remarks: Additional info
        - sdnType: individual
          match: 0.91
          entityID: "1231"
          programs:
          - CUBA
          sdnName: BANCO NACIONAL DE CUBA
          title: Title of an individual
          remarks: Additional info
        altNames:
        - alternateID: "220"
          alternateRemarks: Extra information
          alternateType: aka
          match: 0.91
          entityID: "306"
          alternateName: NATIONAL BANK OF CUBA
        - alternateID: "220"
          alternateRemarks: Extra information
          alternateType: aka
          match: 0.91
          entityID: "306"
          alternateName: NATIONAL BANK OF CUBA
        addresses:
=======
        addresses:
          example:
          - Komitas 26/114, Yerevan, Armenia, AM
          items:
            type: string
          type: array
        sourceListURL:
          example: http://bit.ly/1iwwTSJ
          type: string
        sourceInfoURL:
          example: http://bit.ly/1Qi4R7Z
          type: string
        match:
          description: Match percentage of search query
          example: 0.92
          type: number
    NonProliferationSanction:
      example:
        sourceInfoURL: http://bit.ly/1NuVFxV
        alternateNames:
        - ZAMAN
        - Haydar
        federalRegisterNotice: Vol. 74, No. 11, 01/16/09
        name: Abdul Qadeer Khan
        match: 0.92
        entityID: 2d2db09c686e4829d0ef1b0b04145eec3d42cd88
        programs:
        - E.O. 13382
        - Export-Import Bank Act
        - Nuclear Proliferation Prevention Act
        sourceListURL: http://bit.ly/1NuVFxV
        startDate: 2009-01-09
        remarks: Associated with the A.Q. Khan Network
      properties:
        entityID:
          example: 2d2db09c686e4829d0ef1b0b04145eec3d42cd88
          type: string
        programs:
          example:
          - E.O. 13382
          - Export-Import Bank Act
          - Nuclear Proliferation Prevention Act
          items:
            type: string
          type: array
        name:
          example: Abdul Qadeer Khan
          type: string
        federalRegisterNotice:
          example: Vol. 74, No. 11, 01/16/09
          type: string
        startDate:
          example: 2009-01-09
          type: string
        remarks:
          example: Associated with the A.Q. Khan Network
          items:
            type: string
          type: array
        sourceListURL:
          example: http://bit.ly/1NuVFxV
          type: string
        alternateNames:
          example:
          - ZAMAN
          - Haydar
          items:
            type: string
          type: array
        sourceInfoURL:
          example: http://bit.ly/1NuVFxV
          type: string
        match:
          description: Match percentage of search query
          example: 0.92
          type: number
    ForeignSanctionsEvader:
      example:
        sourceInfoURL: http://bit.ly/1N1docf
        addresses: []
        entityNumber: "17526"
        citizenships: CH
        name: BEKTAS, Halis
        match: 0.92
        IDs:
        - CH, X0906223, Passport
        entityID: "17526"
        programs:
        - SYRIA
        - FSE-SY
        datesOfBirth: 1966-02-13
        type: Individual
        sourceListURL: https://bit.ly/1QWTIfE
      properties:
        entityID:
          example: "17526"
          type: string
        entityNumber:
          example: "17526"
          type: string
        type:
          example: Individual
          type: string
        programs:
          example:
          - SYRIA
          - FSE-SY
          items:
            type: string
          type: array
        name:
          example: BEKTAS, Halis
          type: string
        addresses:
          example: []
          items:
            type: string
          type: array
        sourceListURL:
          example: https://bit.ly/1QWTIfE
          type: string
        citizenships:
          example: CH
          type: string
        datesOfBirth:
          example: 1966-02-13
          type: string
        sourceInfoURL:
          example: http://bit.ly/1N1docf
          type: string
        IDs:
          example:
          - CH, X0906223, Passport
          items:
            type: string
          type: array
        match:
          description: Match percentage of search query
          example: 0.92
          type: number
    PalestinianLegislativeCouncil:
      example:
        addresses:
        - 123 Dunbar Street, Testerville, TX, Palestine
        entityNumber: "9702"
        match: 0.92
        entityID: "9702"
        datesOfBirth: "1951"
        type: Individual
        sourceListURL: https://bit.ly/1QWTIfE
        sourceInfoURL: http://bit.ly/2tjOLpx
        alternateNames:
        - SALAMEH, Salem Ahmad Abdel Hadi
        placesOfBirth: placesOfBirth
        name: SALAMEH, Salem
        programs:
        - NS-PLC
        - Office of Misinformation
        remarks: HAMAS - Der al-Balah
      properties:
        entityID:
          example: "9702"
          type: string
        entityNumber:
          example: "9702"
          type: string
        type:
          example: Individual
          type: string
        programs:
          example:
          - NS-PLC
          - Office of Misinformation
          items:
            type: string
          type: array
        name:
          example: SALAMEH, Salem
          type: string
        addresses:
          example:
          - 123 Dunbar Street, Testerville, TX, Palestine
          items:
            type: string
          type: array
        remarks:
          example: HAMAS - Der al-Balah
          type: string
        sourceListURL:
          example: https://bit.ly/1QWTIfE
          type: string
        alternateNames:
          example:
          - SALAMEH, Salem Ahmad Abdel Hadi
          items:
            type: string
          type: array
        datesOfBirth:
          example: "1951"
          type: string
        placesOfBirth:
          type: string
        sourceInfoURL:
          example: http://bit.ly/2tjOLpx
          type: string
        match:
          description: Match percentage of search query
          example: 0.92
          type: number
    CAPTAList:
      example:
        sourceInfoURL: http://bit.ly/2PqohAD
        addresses: Bld 3 8/15, Rozhdestvenka St., Moscow, 107996, RU
        alternateNames:
        - BM BANK JSC
        - BM BANK AO
        - AKTSIONERNOE OBSHCHESTVO BM BANK
        entityNumber: "20002"
        name: BM BANK PUBLIC JOINT STOCK COMPANY
        match: 0.92
        IDs:
        - RU, 1027700159497, Registration Number
        - RU, 29292940, Government Gazette Number
        - MOSWRUMM, SWIFT/BIC
        entityID: "20002"
        programs:
        - UKRAINE-EO13662
        - RUSSIA-EO14024
        type: Entity
        sourceListURL: sourceListURL
        remarks:
        - All offices worldwide
      properties:
        entityID:
          example: "20002"
          type: string
        entityNumber:
          example: "20002"
          type: string
        type:
          example: Entity
          type: string
        programs:
          example:
          - UKRAINE-EO13662
          - RUSSIA-EO14024
          items:
            type: string
          type: array
        name:
          example: BM BANK PUBLIC JOINT STOCK COMPANY
          type: string
        addresses:
          example: Bld 3 8/15, Rozhdestvenka St., Moscow, 107996, RU
          items:
            type: string
          type: array
        remarks:
          example:
          - All offices worldwide
          items:
            type: string
          type: array
        sourceListURL:
          type: string
        alternateNames:
          example:
          - BM BANK JSC
          - BM BANK AO
          - AKTSIONERNOE OBSHCHESTVO BM BANK
          items:
            type: string
          type: array
        sourceInfoURL:
          example: http://bit.ly/2PqohAD
          type: string
        IDs:
          example:
          - RU, 1027700159497, Registration Number
          - RU, 29292940, Government Gazette Number
          - MOSWRUMM, SWIFT/BIC
          items:
            type: string
          type: array
        match:
          description: Match percentage of search query
          example: 0.92
          type: number
    ITARDebarred:
      example:
        sourceInfoURL: http://bit.ly/307FuRQ
        alternateNames:
        - Yasmin Tariq
        - Fatimah Mohammad
        federalRegisterNotice: 69 FR 17468
        name: Yasmin Ahmed
        match: 0.92
        entityID: d44d88d0265d93927b9ff1c13bbbb7c7db64142c
        sourceListURL: http://bit.ly/307FuRQ
      properties:
        entityID:
          example: d44d88d0265d93927b9ff1c13bbbb7c7db64142c
          type: string
        name:
          example: Yasmin Ahmed
          type: string
        federalRegisterNotice:
          example: 69 FR 17468
          type: string
        sourceListURL:
          example: http://bit.ly/307FuRQ
          type: string
        alternateNames:
          example:
          - Yasmin Tariq
          - Fatimah Mohammad
          items:
            type: string
          type: array
        sourceInfoURL:
          example: http://bit.ly/307FuRQ
          type: string
        match:
          description: Match percentage of search query
          example: 0.92
          type: number
    NonSDNChineseMilitaryIndustrialComplex:
      example:
        sourceInfoURL: https://bit.ly/3zsMQ4n
        addresses:
        - C/O Vistra Corporate Services Centre, Wickhams Cay II, Road Town, VG1110,
          VG
        alternateNames:
        - PROVEN HONOUR CAPITAL LTD
        - PROVEN HONOUR
        entityNumber: "32091"
        name: PROVEN HONOUR CAPITAL LIMITED
        match: 0.92
        IDs:
        - Proven Honour Capital Ltd, Issuer Name
        - XS1233275194, ISIN
        entityID: "32091"
        programs:
        - CMIC-EO13959
        type: Entity
        sourceListURL: https://bit.ly/1QWTIfE
        remarks:
        - '(Linked To: HUAWEI INVESTMENT & HOLDING CO., LTD.)'
      properties:
        entityID:
          example: "32091"
          type: string
        entityNumber:
          example: "32091"
          type: string
        type:
          example: Entity
          type: string
        programs:
          example:
          - CMIC-EO13959
          items:
            type: string
          type: array
        name:
          example: PROVEN HONOUR CAPITAL LIMITED
          type: string
        addresses:
          example:
          - C/O Vistra Corporate Services Centre, Wickhams Cay II, Road Town, VG1110,
            VG
          items:
            type: string
          type: array
        remarks:
          example:
          - '(Linked To: HUAWEI INVESTMENT & HOLDING CO., LTD.)'
          items:
            type: string
          type: array
        sourceListURL:
          example: https://bit.ly/1QWTIfE
          type: string
        alternateNames:
          example:
          - PROVEN HONOUR CAPITAL LTD
          - PROVEN HONOUR
          items:
            type: string
          type: array
        sourceInfoURL:
          example: https://bit.ly/3zsMQ4n
          type: string
        IDs:
          example:
          - Proven Honour Capital Ltd, Issuer Name
          - XS1233275194, ISIN
          items:
            type: string
          type: array
        match:
          description: Match percentage of search query
          example: 0.92
          type: number
    NonSDNMenuBasedSanctionsList:
      example:
        EntityID: "17016"
        Programs:
        - UKRAINE-EO13662
        - MBS
        Addresses:
        - 16 Nametkina Street, Bldg. 1, Moscow, 117420, RU
        SourceInfoURL: https://bit.ly/2MbsybU
        Type: Entity
        Remarks:
        - 'For more information on directives, please visit the following link: http://www.treasury.gov/resource-center/sanctions/Programs/Pages/ukraine.aspx#directives.'
        match: 0.92
        IDs:
        - RU, 1027700167110, Registration Number
        - RU, 09807684, Government Gazette Number
        - RU, 7744001497, Tax ID No.
        EntityNumber: "17016"
        AlternateNames:
        - GAZPROMBANK OPEN JOINT STOCK COMPANY
        - BANK GPB JSC
        - GAZPROMBANK AO
        Name: GAZPROMBANK JOINT STOCK COMPANY
      properties:
        EntityID:
          example: "17016"
          type: string
        EntityNumber:
          example: "17016"
          type: string
        Type:
          example: Entity
          type: string
        Programs:
          example:
          - UKRAINE-EO13662
          - MBS
          items:
            type: string
          type: array
        Name:
          example: GAZPROMBANK JOINT STOCK COMPANY
          type: string
        Addresses:
          example:
          - 16 Nametkina Street, Bldg. 1, Moscow, 117420, RU
          items:
            type: string
          type: array
        Remarks:
          example:
          - 'For more information on directives, please visit the following link:
            http://www.treasury.gov/resource-center/sanctions/Programs/Pages/ukraine.aspx#directives.'
          items:
            type: string
          type: array
        AlternateNames:
          example:
          - GAZPROMBANK OPEN JOINT STOCK COMPANY
          - BANK GPB JSC
          - GAZPROMBANK AO
          items:
            type: string
          type: array
        SourceInfoURL:
          example: https://bit.ly/2MbsybU
          type: string
        IDs:
          example:
          - RU, 1027700167110, Registration Number
          - RU, 09807684, Government Gazette Number
          - RU, 7744001497, Tax ID No.
          items:
            type: string
          type: array
        match:
          description: Match percentage of search query
          example: 0.92
          type: number
    UpdateOfacCompanyStatus:
      description: Request body to update a company status.
      example:
        notes: False positive
        status: unsafe
      properties:
        status:
          description: Manual override of company/SDN sanction status
          enum:
          - unsafe
          - exception
          type: string
        notes:
          description: Free form notes about manually changing the Company status
          example: False positive
          type: string
      required:
      - status
    UpdateOfacCustomerStatus:
      description: Request body to update a customers status.
      example:
        notes: False positive
        status: unsafe
      properties:
        status:
          description: Manual override of customer/SDN sanction status
          enum:
          - unsafe
          - exception
          type: string
        notes:
          description: Free form notes about manually changing the Customer status
          example: False positive
          type: string
      required:
      - status
    Search:
      description: Search results containing SDNs, alternate names, and/or addreses
      example:
        nonSDNChineseMilitaryIndustrialComplex:
        - sourceInfoURL: https://bit.ly/3zsMQ4n
          addresses:
          - C/O Vistra Corporate Services Centre, Wickhams Cay II, Road Town, VG1110,
            VG
          alternateNames:
          - PROVEN HONOUR CAPITAL LTD
          - PROVEN HONOUR
          entityNumber: "32091"
          name: PROVEN HONOUR CAPITAL LIMITED
          match: 0.92
          IDs:
          - Proven Honour Capital Ltd, Issuer Name
          - XS1233275194, ISIN
          entityID: "32091"
          programs:
          - CMIC-EO13959
          type: Entity
          sourceListURL: https://bit.ly/1QWTIfE
          remarks:
          - '(Linked To: HUAWEI INVESTMENT & HOLDING CO., LTD.)'
        - sourceInfoURL: https://bit.ly/3zsMQ4n
          addresses:
          - C/O Vistra Corporate Services Centre, Wickhams Cay II, Road Town, VG1110,
            VG
          alternateNames:
          - PROVEN HONOUR CAPITAL LTD
          - PROVEN HONOUR
          entityNumber: "32091"
          name: PROVEN HONOUR CAPITAL LIMITED
          match: 0.92
          IDs:
          - Proven Honour Capital Ltd, Issuer Name
          - XS1233275194, ISIN
          entityID: "32091"
          programs:
          - CMIC-EO13959
          type: Entity
          sourceListURL: https://bit.ly/1QWTIfE
          remarks:
          - '(Linked To: HUAWEI INVESTMENT & HOLDING CO., LTD.)'
        altNames:
        - alternateID: "220"
          alternateRemarks: Extra information
          alternateType: aka
          match: 0.91
          entityID: "306"
          alternateName: NATIONAL BANK OF CUBA
        - alternateID: "220"
          alternateRemarks: Extra information
          alternateType: aka
          match: 0.91
          entityID: "306"
          alternateName: NATIONAL BANK OF CUBA
        addresses:
>>>>>>> 77f6b41c
        - country: Japan
          address: 123 73th St
          cityStateProvincePostalCode: Tokyo 103
          match: 0.91
          entityID: "2112"
          addressID: "201"
        - country: Japan
          address: 123 73th St
          cityStateProvincePostalCode: Tokyo 103
          match: 0.91
          entityID: "2112"
          addressID: "201"
        deniedPersons:
        - country: United States
          city: THREE RIVERS
          postalCode: "78071"
          match: 0.92
          standardOrder: "Y"
          frCitation: 81.F.R. 40658 6/22/2016
          streetAddress: 'REGISTER NUMBER: 78795-379, FEDERAL CORRECTIONAL INSTITUTION,
            P.O. BOX 4200'
          lastUpdate: 2016-06-22
          name: ISMAEL RETA
          action: FR NOTICE ADDED
          state: TX
          effectiveDate: 06/15/2016
          expirationDate: 06/15/2025
        - country: United States
          city: THREE RIVERS
          postalCode: "78071"
          match: 0.92
          standardOrder: "Y"
          frCitation: 81.F.R. 40658 6/22/2016
          streetAddress: 'REGISTER NUMBER: 78795-379, FEDERAL CORRECTIONAL INSTITUTION,
            P.O. BOX 4200'
          lastUpdate: 2016-06-22
          name: ISMAEL RETA
          action: FR NOTICE ADDED
          state: TX
          effectiveDate: 06/15/2016
          expirationDate: 06/15/2025
        palestinianLegislativeCouncil:
        - addresses:
          - 123 Dunbar Street, Testerville, TX, Palestine
          entityNumber: "9702"
          match: 0.92
          entityID: "9702"
          datesOfBirth: "1951"
          type: Individual
          sourceListURL: https://bit.ly/1QWTIfE
          sourceInfoURL: http://bit.ly/2tjOLpx
          alternateNames:
          - SALAMEH, Salem Ahmad Abdel Hadi
          placesOfBirth: placesOfBirth
          name: SALAMEH, Salem
          programs:
          - NS-PLC
          - Office of Misinformation
          remarks: HAMAS - Der al-Balah
        - addresses:
          - 123 Dunbar Street, Testerville, TX, Palestine
          entityNumber: "9702"
          match: 0.92
          entityID: "9702"
          datesOfBirth: "1951"
          type: Individual
          sourceListURL: https://bit.ly/1QWTIfE
          sourceInfoURL: http://bit.ly/2tjOLpx
          alternateNames:
          - SALAMEH, Salem Ahmad Abdel Hadi
          placesOfBirth: placesOfBirth
          name: SALAMEH, Salem
          programs:
          - NS-PLC
          - Office of Misinformation
          remarks: HAMAS - Der al-Balah
        itarDebarred:
        - sourceInfoURL: http://bit.ly/307FuRQ
          alternateNames:
          - Yasmin Tariq
          - Fatimah Mohammad
          federalRegisterNotice: 69 FR 17468
          name: Yasmin Ahmed
          match: 0.92
          entityID: d44d88d0265d93927b9ff1c13bbbb7c7db64142c
          sourceListURL: http://bit.ly/307FuRQ
        - sourceInfoURL: http://bit.ly/307FuRQ
          alternateNames:
          - Yasmin Tariq
          - Fatimah Mohammad
          federalRegisterNotice: 69 FR 17468
          name: Yasmin Ahmed
          match: 0.92
          entityID: d44d88d0265d93927b9ff1c13bbbb7c7db64142c
          sourceListURL: http://bit.ly/307FuRQ
        unverifiedCSL:
        - sourceInfoURL: http://bit.ly/1Qi4R7Z
          addresses:
          - Komitas 26/114, Yerevan, Armenia, AM
          name: Atlas Sanatgaran
          match: 0.92
          entityID: f15fa805ff4ac5e09026f5e78011a1bb6b26dec2
          sourceListURL: http://bit.ly/1iwwTSJ
        - sourceInfoURL: http://bit.ly/1Qi4R7Z
          addresses:
          - Komitas 26/114, Yerevan, Armenia, AM
          name: Atlas Sanatgaran
          match: 0.92
          entityID: f15fa805ff4ac5e09026f5e78011a1bb6b26dec2
          sourceListURL: http://bit.ly/1iwwTSJ
        captaList:
        - sourceInfoURL: http://bit.ly/2PqohAD
          addresses: Bld 3 8/15, Rozhdestvenka St., Moscow, 107996, RU
          alternateNames:
          - BM BANK JSC
          - BM BANK AO
          - AKTSIONERNOE OBSHCHESTVO BM BANK
          entityNumber: "20002"
          name: BM BANK PUBLIC JOINT STOCK COMPANY
          match: 0.92
          IDs:
          - RU, 1027700159497, Registration Number
          - RU, 29292940, Government Gazette Number
          - MOSWRUMM, SWIFT/BIC
          entityID: "20002"
          programs:
          - UKRAINE-EO13662
          - RUSSIA-EO14024
          type: Entity
          sourceListURL: sourceListURL
          remarks:
          - All offices worldwide
        - sourceInfoURL: http://bit.ly/2PqohAD
          addresses: Bld 3 8/15, Rozhdestvenka St., Moscow, 107996, RU
          alternateNames:
          - BM BANK JSC
          - BM BANK AO
          - AKTSIONERNOE OBSHCHESTVO BM BANK
          entityNumber: "20002"
          name: BM BANK PUBLIC JOINT STOCK COMPANY
          match: 0.92
          IDs:
          - RU, 1027700159497, Registration Number
          - RU, 29292940, Government Gazette Number
          - MOSWRUMM, SWIFT/BIC
          entityID: "20002"
          programs:
          - UKRAINE-EO13662
          - RUSSIA-EO14024
          type: Entity
          sourceListURL: sourceListURL
          remarks:
          - All offices worldwide
        SDNs:
        - sdnType: individual
          match: 0.91
          entityID: "1231"
          programs:
          - CUBA
          sdnName: BANCO NACIONAL DE CUBA
          title: Title of an individual
          remarks: Additional info
        - sdnType: individual
          match: 0.91
          entityID: "1231"
          programs:
          - CUBA
          sdnName: BANCO NACIONAL DE CUBA
          title: Title of an individual
          remarks: Additional info
        bisEntities:
        - licenseRequirement: For all items subject to the EAR. (See ¬ß744.11 of the
            EAR).
          sourceInfoURL: http://bit.ly/1MLgou0
          addresses:
          - D. Retyum, Luzhski Raion, Leningradskaya Obl., 188230, RU
          - Retiun Village, Lujskiy District, Leningrad Region, RU
          alternateNames:
          - VERKHNECHONSKNEFTEGAZ
          - OJSC VERKHNECHONSKNEFTEGAZ
          licensePolicy: Presumption of denial.
          name: Luhansk People¬ís Republic
          match: 0.91
          sourceListURL: http://bit.ly/1MLgou0
          startDate: 6/21/16
          frNotice: 81 FR 61595
        - licenseRequirement: For all items subject to the EAR. (See ¬ß744.11 of the
            EAR).
          sourceInfoURL: http://bit.ly/1MLgou0
          addresses:
          - D. Retyum, Luzhski Raion, Leningradskaya Obl., 188230, RU
          - Retiun Village, Lujskiy District, Leningrad Region, RU
          alternateNames:
          - VERKHNECHONSKNEFTEGAZ
          - OJSC VERKHNECHONSKNEFTEGAZ
          licensePolicy: Presumption of denial.
          name: Luhansk People¬ís Republic
          match: 0.91
          sourceListURL: http://bit.ly/1MLgou0
          startDate: 6/21/16
          frNotice: 81 FR 61595
        militaryEndUsers:
        - addresses: Xiujia Bay, Weiyong Dt, Xian, 710021, CN
          endDate: endDate
          name: AECC Aviation Power Co. Ltd.
          match: 0.92
          FRNotice: 85 FR 83799
          entityID: 26744194bd9b5cbec49db6ee29a4b53c697c7420
          startDate: 2020-12-23
        - addresses: Xiujia Bay, Weiyong Dt, Xian, 710021, CN
          endDate: endDate
          name: AECC Aviation Power Co. Ltd.
          match: 0.92
          FRNotice: 85 FR 83799
          entityID: 26744194bd9b5cbec49db6ee29a4b53c697c7420
          startDate: 2020-12-23
        foreignSanctionsEvaders:
        - sourceInfoURL: http://bit.ly/1N1docf
          addresses: []
          entityNumber: "17526"
          citizenships: CH
          name: BEKTAS, Halis
          match: 0.92
          IDs:
          - CH, X0906223, Passport
          entityID: "17526"
          programs:
          - SYRIA
          - FSE-SY
          datesOfBirth: 1966-02-13
          type: Individual
          sourceListURL: https://bit.ly/1QWTIfE
        - sourceInfoURL: http://bit.ly/1N1docf
          addresses: []
          entityNumber: "17526"
          citizenships: CH
          name: BEKTAS, Halis
          match: 0.92
          IDs:
          - CH, X0906223, Passport
          entityID: "17526"
          programs:
          - SYRIA
          - FSE-SY
          datesOfBirth: 1966-02-13
          type: Individual
          sourceListURL: https://bit.ly/1QWTIfE
        nonSDNMenuBasedSanctionsList:
        - EntityID: "17016"
          Programs:
          - UKRAINE-EO13662
          - MBS
          Addresses:
          - 16 Nametkina Street, Bldg. 1, Moscow, 117420, RU
          SourceInfoURL: https://bit.ly/2MbsybU
          Type: Entity
          Remarks:
          - 'For more information on directives, please visit the following link:
            http://www.treasury.gov/resource-center/sanctions/Programs/Pages/ukraine.aspx#directives.'
          match: 0.92
          IDs:
          - RU, 1027700167110, Registration Number
          - RU, 09807684, Government Gazette Number
          - RU, 7744001497, Tax ID No.
          EntityNumber: "17016"
          AlternateNames:
          - GAZPROMBANK OPEN JOINT STOCK COMPANY
          - BANK GPB JSC
          - GAZPROMBANK AO
          Name: GAZPROMBANK JOINT STOCK COMPANY
        - EntityID: "17016"
          Programs:
          - UKRAINE-EO13662
          - MBS
          Addresses:
          - 16 Nametkina Street, Bldg. 1, Moscow, 117420, RU
          SourceInfoURL: https://bit.ly/2MbsybU
          Type: Entity
          Remarks:
          - 'For more information on directives, please visit the following link:
            http://www.treasury.gov/resource-center/sanctions/Programs/Pages/ukraine.aspx#directives.'
          match: 0.92
          IDs:
          - RU, 1027700167110, Registration Number
          - RU, 09807684, Government Gazette Number
          - RU, 7744001497, Tax ID No.
          EntityNumber: "17016"
          AlternateNames:
          - GAZPROMBANK OPEN JOINT STOCK COMPANY
          - BANK GPB JSC
          - GAZPROMBANK AO
          Name: GAZPROMBANK JOINT STOCK COMPANY
        refreshedAt: 2000-01-23T04:56:07.000+00:00
        sectoralSanctions:
        - sourceInfoURL: http://bit.ly/1MLgou0
          addresses:
          - D. Retyum, Luzhski Raion, Leningradskaya Obl., 188230, RU
          - Retiun Village, Lujskiy District, Leningrad Region, RU
          alternateNames:
          - VERKHNECHONSKNEFTEGAZ
          - OJSC VERKHNECHONSKNEFTEGAZ
          name: PJSC VERKHNECHONSKNEFTEGAZ
          match: 0.91
          ids:
          - Subject to Directive 4, Executive Order 13662 Directive Determination
          - vcng@rosneft.ru, Email Address
          - Subject to Directive 2, Executive Order 13662 Directive Determination
          entityID: "1231"
          programs:
          - UKRAINE-EO13662
          - SYRIA
          sourceListURL: http://bit.ly/1MLgou0
          remarks:
          - 'For more information on directives, please visit the following link:
            http://www.treasury.gov/resource-center/sanctions/Programs/Pages/ukraine.aspx#directives.'
          - '(Linked To: OPEN JOINT-STOCK COMPANY ROSNEFT OIL COMPANY)'
        - sourceInfoURL: http://bit.ly/1MLgou0
          addresses:
          - D. Retyum, Luzhski Raion, Leningradskaya Obl., 188230, RU
          - Retiun Village, Lujskiy District, Leningrad Region, RU
          alternateNames:
          - VERKHNECHONSKNEFTEGAZ
          - OJSC VERKHNECHONSKNEFTEGAZ
          name: PJSC VERKHNECHONSKNEFTEGAZ
          match: 0.91
          ids:
          - Subject to Directive 4, Executive Order 13662 Directive Determination
          - vcng@rosneft.ru, Email Address
          - Subject to Directive 2, Executive Order 13662 Directive Determination
          entityID: "1231"
          programs:
          - UKRAINE-EO13662
          - SYRIA
          sourceListURL: http://bit.ly/1MLgou0
          remarks:
          - 'For more information on directives, please visit the following link:
            http://www.treasury.gov/resource-center/sanctions/Programs/Pages/ukraine.aspx#directives.'
          - '(Linked To: OPEN JOINT-STOCK COMPANY ROSNEFT OIL COMPANY)'
        nonproliferationSanctions:
        - sourceInfoURL: http://bit.ly/1NuVFxV
          alternateNames:
          - ZAMAN
          - Haydar
          federalRegisterNotice: Vol. 74, No. 11, 01/16/09
          name: Abdul Qadeer Khan
          match: 0.92
          entityID: 2d2db09c686e4829d0ef1b0b04145eec3d42cd88
          programs:
          - E.O. 13382
          - Export-Import Bank Act
          - Nuclear Proliferation Prevention Act
          sourceListURL: http://bit.ly/1NuVFxV
          startDate: 2009-01-09
          remarks: Associated with the A.Q. Khan Network
        - sourceInfoURL: http://bit.ly/1NuVFxV
          alternateNames:
          - ZAMAN
          - Haydar
          federalRegisterNotice: Vol. 74, No. 11, 01/16/09
          name: Abdul Qadeer Khan
          match: 0.92
          entityID: 2d2db09c686e4829d0ef1b0b04145eec3d42cd88
          programs:
          - E.O. 13382
          - Export-Import Bank Act
          - Nuclear Proliferation Prevention Act
          sourceListURL: http://bit.ly/1NuVFxV
          startDate: 2009-01-09
          remarks: Associated with the A.Q. Khan Network
      properties:
        SDNs:
          items:
            $ref: '#/components/schemas/OfacSDN'
          type: array
        altNames:
          items:
            $ref: '#/components/schemas/OfacAlt'
          type: array
        addresses:
          items:
            $ref: '#/components/schemas/OfacEntityAddress'
          type: array
        deniedPersons:
          items:
            $ref: '#/components/schemas/DPL'
          type: array
        bisEntities:
          items:
            $ref: '#/components/schemas/BISEntities'
          type: array
        militaryEndUsers:
          items:
            $ref: '#/components/schemas/MilitaryEndUser'
          type: array
        sectoralSanctions:
          items:
            $ref: '#/components/schemas/SSI'
          type: array
        unverifiedCSL:
          items:
            $ref: '#/components/schemas/Unverified'
          type: array
        nonproliferationSanctions:
          items:
            $ref: '#/components/schemas/NonProliferationSanction'
          type: array
        foreignSanctionsEvaders:
          items:
            $ref: '#/components/schemas/ForeignSanctionsEvader'
          type: array
        palestinianLegislativeCouncil:
          items:
            $ref: '#/components/schemas/PalestinianLegislativeCouncil'
          type: array
        captaList:
          items:
            $ref: '#/components/schemas/CAPTAList'
          type: array
        itarDebarred:
          items:
            $ref: '#/components/schemas/ITARDebarred'
          type: array
        nonSDNChineseMilitaryIndustrialComplex:
          items:
            $ref: '#/components/schemas/NonSDNChineseMilitaryIndustrialComplex'
          type: array
        nonSDNMenuBasedSanctionsList:
          items:
            $ref: '#/components/schemas/NonSDNMenuBasedSanctionsList'
          type: array
        refreshedAt:
          format: date-time
          type: string
    OfacWatch:
      description: Customer or Company watch
      example:
        watchID: 08ddba92
      properties:
        watchID:
          description: Object representing a customer or company watch
          example: 08ddba92
          type: string
    OfacWatchRequest:
      description: Webhook or other means of notification on search criteria. OFAC
        will make a POST request with a body of the customer or company (SDN, AltNames,
        and Address).
      example:
        webhook: https://api.example.com/ofac/webhook
        authToken: 75d0384b-a105-4048-9fce-91a280ce7337
      properties:
        authToken:
          description: Private token supplied by clients to be used for authenticating
            webhooks.
          example: 75d0384b-a105-4048-9fce-91a280ce7337
          type: string
        webhook:
          description: HTTPS url for webhook on search match
          example: https://api.example.com/ofac/webhook
          type: string
      required:
      - authToken
      - webhook
    Downloads:
      items:
        $ref: '#/components/schemas/Download'
      type: array
    Download:
      description: Metadata and stats about downloaded OFAC data
      example:
        SDNs: 7414
        altNames: 9729
        addresses: 11747
        deniedPersons: 842
        bisEntities: 1391
        sectoralSanctions: 329
        timestamp: 2000-01-23T04:56:07.000+00:00
      properties:
        SDNs:
          example: 7414
          type: integer
        altNames:
          example: 9729
          type: integer
        addresses:
          example: 11747
          type: integer
        sectoralSanctions:
          example: 329
          type: integer
        deniedPersons:
          example: 842
          type: integer
        bisEntities:
          example: 1391
          type: integer
        timestamp:
          format: date-time
          type: string
    UIKeys:
      items:
        $ref: '#/components/schemas/SdnType'
      type: array
      uniqueItems: true
    Error:
      properties:
        error:
          description: An error message describing the problem intended for humans.
          example: Example error, see description
          type: string
      required:
      - error<|MERGE_RESOLUTION|>--- conflicted
+++ resolved
@@ -868,22 +868,13 @@
               schema:
                 $ref: '#/components/schemas/Error'
           description: Error occurred, see response body.
-<<<<<<< HEAD
-      summary: Search SDNs
-=======
       summary: Search
->>>>>>> 77f6b41c
       tags:
       - Watchman
   /search/us-csl:
     get:
-<<<<<<< HEAD
-      description: Return list of recent downloads of list data.
-      operationId: getLatestDownloads
-=======
       description: Search the US Consolidated Screening List
       operationId: searchUSCSL
->>>>>>> 77f6b41c
       parameters:
       - description: Optional Request ID allows application developer to trace requests
           through the system's logs
@@ -895,8 +886,6 @@
           example: 94c825ee
           type: string
         style: simple
-<<<<<<< HEAD
-=======
       - description: Name which could correspond to an entry on the CSL
         explode: true
         in: query
@@ -947,7 +936,6 @@
           example: 94c825ee
           type: string
         style: simple
->>>>>>> 77f6b41c
       - description: Maximum number of downloads to return sorted by their timestamp
           in decending order.
         explode: true
@@ -1534,12 +1522,7 @@
           description: Match percentage of search query
           example: 0.91
           type: number
-<<<<<<< HEAD
-    UpdateOfacCompanyStatus:
-      description: Request body to update a company status.
-=======
     MilitaryEndUser:
->>>>>>> 77f6b41c
       example:
         addresses: Xiujia Bay, Weiyong Dt, Xian, 710021, CN
         endDate: endDate
@@ -1549,16 +1532,8 @@
         entityID: 26744194bd9b5cbec49db6ee29a4b53c697c7420
         startDate: 2020-12-23
       properties:
-<<<<<<< HEAD
-        status:
-          description: Manual override of company/SDN sanction status
-          enum:
-          - unsafe
-          - exception
-=======
         entityID:
           example: 26744194bd9b5cbec49db6ee29a4b53c697c7420
->>>>>>> 77f6b41c
           type: string
         name:
           example: AECC Aviation Power Co. Ltd.
@@ -1588,58 +1563,12 @@
         entityID: f15fa805ff4ac5e09026f5e78011a1bb6b26dec2
         sourceListURL: http://bit.ly/1iwwTSJ
       properties:
-<<<<<<< HEAD
-        status:
-          description: Manual override of customer/SDN sanction status
-          enum:
-          - unsafe
-          - exception
-=======
         entityID:
           example: f15fa805ff4ac5e09026f5e78011a1bb6b26dec2
->>>>>>> 77f6b41c
           type: string
         name:
           example: Atlas Sanatgaran
           type: string
-<<<<<<< HEAD
-      required:
-      - status
-    Search:
-      description: Search results containing SDNs, alternate names, and/or addreses
-      example:
-        SDNs:
-        - sdnType: individual
-          match: 0.91
-          entityID: "1231"
-          programs:
-          - CUBA
-          sdnName: BANCO NACIONAL DE CUBA
-          title: Title of an individual
-          remarks: Additional info
-        - sdnType: individual
-          match: 0.91
-          entityID: "1231"
-          programs:
-          - CUBA
-          sdnName: BANCO NACIONAL DE CUBA
-          title: Title of an individual
-          remarks: Additional info
-        altNames:
-        - alternateID: "220"
-          alternateRemarks: Extra information
-          alternateType: aka
-          match: 0.91
-          entityID: "306"
-          alternateName: NATIONAL BANK OF CUBA
-        - alternateID: "220"
-          alternateRemarks: Extra information
-          alternateType: aka
-          match: 0.91
-          entityID: "306"
-          alternateName: NATIONAL BANK OF CUBA
-        addresses:
-=======
         addresses:
           example:
           - Komitas 26/114, Yerevan, Armenia, AM
@@ -2217,7 +2146,6 @@
           entityID: "306"
           alternateName: NATIONAL BANK OF CUBA
         addresses:
->>>>>>> 77f6b41c
         - country: Japan
           address: 123 73th St
           cityStateProvincePostalCode: Tokyo 103

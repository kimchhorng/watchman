# \WatchmanApi

All URIs are relative to *http://localhost:8084*

Method | HTTP request | Description
------------- | ------------- | -------------
[**AddOfacCompanyNameWatch**](WatchmanApi.md#AddOfacCompanyNameWatch) | **Post** /ofac/companies/watch | Watch company
[**AddOfacCompanyWatch**](WatchmanApi.md#AddOfacCompanyWatch) | **Post** /ofac/companies/{companyID}/watch | Watch OFAC company
[**AddOfacCustomerNameWatch**](WatchmanApi.md#AddOfacCustomerNameWatch) | **Post** /ofac/customers/watch | Watch customer
[**AddOfacCustomerWatch**](WatchmanApi.md#AddOfacCustomerWatch) | **Post** /ofac/customers/{customerID}/watch | Watch OFAC customer
[**GetLatestDownloads**](WatchmanApi.md#GetLatestDownloads) | **Get** /downloads | Get latest downloads
[**GetOfacCompany**](WatchmanApi.md#GetOfacCompany) | **Get** /ofac/companies/{companyID} | Get company
[**GetOfacCustomer**](WatchmanApi.md#GetOfacCustomer) | **Get** /ofac/customers/{customerID} | Get customer
[**GetSDN**](WatchmanApi.md#GetSDN) | **Get** /ofac/sdn/{sdnID} | Get SDN
[**GetSDNAddresses**](WatchmanApi.md#GetSDNAddresses) | **Get** /ofac/sdn/{sdnID}/addresses | Get SDN addresses
[**GetSDNAltNames**](WatchmanApi.md#GetSDNAltNames) | **Get** /ofac/sdn/{sdnID}/alts | Get SDN alt names
[**GetUIValues**](WatchmanApi.md#GetUIValues) | **Get** /ui/values/{key} | Get UI values
[**Ping**](WatchmanApi.md#Ping) | **Get** /ping | Ping Watchman service
[**RemoveOfacCompanyNameWatch**](WatchmanApi.md#RemoveOfacCompanyNameWatch) | **Delete** /ofac/companies/watch/{watchID} | Remove company watch
[**RemoveOfacCompanyWatch**](WatchmanApi.md#RemoveOfacCompanyWatch) | **Delete** /ofac/companies/{companyID}/watch/{watchID} | Remove company watch
[**RemoveOfacCustomerNameWatch**](WatchmanApi.md#RemoveOfacCustomerNameWatch) | **Delete** /ofac/customers/watch/{watchID} | Remove customer watch
[**RemoveOfacCustomerWatch**](WatchmanApi.md#RemoveOfacCustomerWatch) | **Delete** /ofac/customers/{customerID}/watch/{watchID} | Remove customer watch
[**Search**](WatchmanApi.md#Search) | **Get** /search | Search
[**SearchUSCSL**](WatchmanApi.md#SearchUSCSL) | **Get** /search/us-csl | Search US CSL
[**UpdateOfacCompanyStatus**](WatchmanApi.md#UpdateOfacCompanyStatus) | **Put** /ofac/companies/{companyID} | Update company
[**UpdateOfacCustomerStatus**](WatchmanApi.md#UpdateOfacCustomerStatus) | **Put** /ofac/customers/{customerID} | Update customer



## AddOfacCompanyNameWatch

> OfacWatch AddOfacCompanyNameWatch(ctx, name, ofacWatchRequest, optional)

Watch company

Watch a company by its name. The match percentage will be included in the webhook's JSON payload.

### Required Parameters


Name | Type | Description  | Notes
------------- | ------------- | ------------- | -------------
**ctx** | **context.Context** | context for authentication, logging, cancellation, deadlines, tracing, etc.
**name** | **string**| Company name used to match and send watch notifications | 
**ofacWatchRequest** | [**OfacWatchRequest**](OfacWatchRequest.md)|  | 
 **optional** | ***AddOfacCompanyNameWatchOpts** | optional parameters | nil if no parameters

### Optional Parameters

Optional parameters are passed through a pointer to a AddOfacCompanyNameWatchOpts struct


Name | Type | Description  | Notes
------------- | ------------- | ------------- | -------------


 **xRequestID** | **optional.String**| Optional Request ID allows application developer to trace requests through the system&#39;s logs | 

### Return type

[**OfacWatch**](OfacWatch.md)

### Authorization

No authorization required

### HTTP request headers

- **Content-Type**: application/json
- **Accept**: application/json

[[Back to top]](#) [[Back to API list]](../README.md#documentation-for-api-endpoints)
[[Back to Model list]](../README.md#documentation-for-models)
[[Back to README]](../README.md)


## AddOfacCompanyWatch

> OfacWatch AddOfacCompanyWatch(ctx, companyID, ofacWatchRequest, optional)

Watch OFAC company

Add ID watch on an OFAC Company.

### Required Parameters


Name | Type | Description  | Notes
------------- | ------------- | ------------- | -------------
**ctx** | **context.Context** | context for authentication, logging, cancellation, deadlines, tracing, etc.
**companyID** | **string**| Company ID | 
**ofacWatchRequest** | [**OfacWatchRequest**](OfacWatchRequest.md)|  | 
 **optional** | ***AddOfacCompanyWatchOpts** | optional parameters | nil if no parameters

### Optional Parameters

Optional parameters are passed through a pointer to a AddOfacCompanyWatchOpts struct


Name | Type | Description  | Notes
------------- | ------------- | ------------- | -------------


 **xRequestID** | **optional.String**| Optional Request ID allows application developer to trace requests through the system&#39;s logs | 

### Return type

[**OfacWatch**](OfacWatch.md)

### Authorization

No authorization required

### HTTP request headers

- **Content-Type**: application/json
- **Accept**: application/json

[[Back to top]](#) [[Back to API list]](../README.md#documentation-for-api-endpoints)
[[Back to Model list]](../README.md#documentation-for-models)
[[Back to README]](../README.md)


## AddOfacCustomerNameWatch

> OfacWatch AddOfacCustomerNameWatch(ctx, name, ofacWatchRequest, optional)

Watch customer

Watch a customer by its name. The match percentage will be included in the webhook's JSON payload.

### Required Parameters


Name | Type | Description  | Notes
------------- | ------------- | ------------- | -------------
**ctx** | **context.Context** | context for authentication, logging, cancellation, deadlines, tracing, etc.
**name** | **string**| Individual name used to match and send watch notifications | 
**ofacWatchRequest** | [**OfacWatchRequest**](OfacWatchRequest.md)|  | 
 **optional** | ***AddOfacCustomerNameWatchOpts** | optional parameters | nil if no parameters

### Optional Parameters

Optional parameters are passed through a pointer to a AddOfacCustomerNameWatchOpts struct


Name | Type | Description  | Notes
------------- | ------------- | ------------- | -------------


 **xRequestID** | **optional.String**| Optional Request ID allows application developer to trace requests through the system&#39;s logs | 

### Return type

[**OfacWatch**](OfacWatch.md)

### Authorization

No authorization required

### HTTP request headers

- **Content-Type**: application/json
- **Accept**: application/json

[[Back to top]](#) [[Back to API list]](../README.md#documentation-for-api-endpoints)
[[Back to Model list]](../README.md#documentation-for-models)
[[Back to README]](../README.md)


## AddOfacCustomerWatch

> OfacWatch AddOfacCustomerWatch(ctx, customerID, ofacWatchRequest, optional)

Watch OFAC customer

Add ID watch on an OFAC Customer.

### Required Parameters


Name | Type | Description  | Notes
------------- | ------------- | ------------- | -------------
**ctx** | **context.Context** | context for authentication, logging, cancellation, deadlines, tracing, etc.
**customerID** | **string**| Customer ID | 
**ofacWatchRequest** | [**OfacWatchRequest**](OfacWatchRequest.md)|  | 
 **optional** | ***AddOfacCustomerWatchOpts** | optional parameters | nil if no parameters

### Optional Parameters

Optional parameters are passed through a pointer to a AddOfacCustomerWatchOpts struct


Name | Type | Description  | Notes
------------- | ------------- | ------------- | -------------


 **xRequestID** | **optional.String**| Optional Request ID allows application developer to trace requests through the system&#39;s logs | 

### Return type

[**OfacWatch**](OfacWatch.md)

### Authorization

No authorization required

### HTTP request headers

- **Content-Type**: application/json
- **Accept**: application/json

[[Back to top]](#) [[Back to API list]](../README.md#documentation-for-api-endpoints)
[[Back to Model list]](../README.md#documentation-for-models)
[[Back to README]](../README.md)


## GetLatestDownloads

> []Download GetLatestDownloads(ctx, optional)

Get latest downloads

Return list of recent downloads of list data.

### Required Parameters


Name | Type | Description  | Notes
------------- | ------------- | ------------- | -------------
**ctx** | **context.Context** | context for authentication, logging, cancellation, deadlines, tracing, etc.
 **optional** | ***GetLatestDownloadsOpts** | optional parameters | nil if no parameters

### Optional Parameters

Optional parameters are passed through a pointer to a GetLatestDownloadsOpts struct


Name | Type | Description  | Notes
------------- | ------------- | ------------- | -------------
 **xRequestID** | **optional.String**| Optional Request ID allows application developer to trace requests through the system&#39;s logs | 
 **limit** | **optional.Int32**| Maximum number of downloads to return sorted by their timestamp in decending order. | 

### Return type

[**[]Download**](Download.md)

### Authorization

No authorization required

### HTTP request headers

- **Content-Type**: Not defined
- **Accept**: application/json

[[Back to top]](#) [[Back to API list]](../README.md#documentation-for-api-endpoints)
[[Back to Model list]](../README.md#documentation-for-models)
[[Back to README]](../README.md)


## GetOfacCompany

> OfacCompany GetOfacCompany(ctx, companyID, optional)

Get company

Get information about a company, trust, or organization such as addresses, alternate names, and remarks.

### Required Parameters


Name | Type | Description  | Notes
------------- | ------------- | ------------- | -------------
**ctx** | **context.Context** | context for authentication, logging, cancellation, deadlines, tracing, etc.
**companyID** | **string**| Company ID | 
 **optional** | ***GetOfacCompanyOpts** | optional parameters | nil if no parameters

### Optional Parameters

Optional parameters are passed through a pointer to a GetOfacCompanyOpts struct


Name | Type | Description  | Notes
------------- | ------------- | ------------- | -------------

 **xRequestID** | **optional.String**| Optional Request ID allows application developer to trace requests through the system&#39;s logs | 

### Return type

[**OfacCompany**](OfacCompany.md)

### Authorization

No authorization required

### HTTP request headers

- **Content-Type**: Not defined
- **Accept**: application/json

[[Back to top]](#) [[Back to API list]](../README.md#documentation-for-api-endpoints)
[[Back to Model list]](../README.md#documentation-for-models)
[[Back to README]](../README.md)


## GetOfacCustomer

> OfacCustomer GetOfacCustomer(ctx, customerID, optional)

Get customer

Get information about a customer's addresses, alternate names, and SDN metadata.

### Required Parameters


Name | Type | Description  | Notes
------------- | ------------- | ------------- | -------------
**ctx** | **context.Context** | context for authentication, logging, cancellation, deadlines, tracing, etc.
**customerID** | **string**| Customer ID | 
 **optional** | ***GetOfacCustomerOpts** | optional parameters | nil if no parameters

### Optional Parameters

Optional parameters are passed through a pointer to a GetOfacCustomerOpts struct


Name | Type | Description  | Notes
------------- | ------------- | ------------- | -------------

 **xRequestID** | **optional.String**| Optional Request ID allows application developer to trace requests through the system&#39;s logs | 

### Return type

[**OfacCustomer**](OfacCustomer.md)

### Authorization

No authorization required

### HTTP request headers

- **Content-Type**: Not defined
- **Accept**: application/json

[[Back to top]](#) [[Back to API list]](../README.md#documentation-for-api-endpoints)
[[Back to Model list]](../README.md#documentation-for-models)
[[Back to README]](../README.md)


## GetSDN

> OfacSdn GetSDN(ctx, sdnID, optional)

Get SDN

Get SDN details

### Required Parameters


Name | Type | Description  | Notes
------------- | ------------- | ------------- | -------------
**ctx** | **context.Context** | context for authentication, logging, cancellation, deadlines, tracing, etc.
**sdnID** | **string**| SDN ID | 
 **optional** | ***GetSDNOpts** | optional parameters | nil if no parameters

### Optional Parameters

Optional parameters are passed through a pointer to a GetSDNOpts struct


Name | Type | Description  | Notes
------------- | ------------- | ------------- | -------------

 **xRequestID** | **optional.String**| Optional Request ID allows application developer to trace requests through the system&#39;s logs | 

### Return type

[**OfacSdn**](OfacSDN.md)

### Authorization

No authorization required

### HTTP request headers

- **Content-Type**: Not defined
- **Accept**: application/json

[[Back to top]](#) [[Back to API list]](../README.md#documentation-for-api-endpoints)
[[Back to Model list]](../README.md#documentation-for-models)
[[Back to README]](../README.md)


## GetSDNAddresses

> []OfacEntityAddress GetSDNAddresses(ctx, sdnID, optional)

Get SDN addresses

### Required Parameters


Name | Type | Description  | Notes
------------- | ------------- | ------------- | -------------
**ctx** | **context.Context** | context for authentication, logging, cancellation, deadlines, tracing, etc.
**sdnID** | **string**| SDN ID | 
 **optional** | ***GetSDNAddressesOpts** | optional parameters | nil if no parameters

### Optional Parameters

Optional parameters are passed through a pointer to a GetSDNAddressesOpts struct


Name | Type | Description  | Notes
------------- | ------------- | ------------- | -------------

 **xRequestID** | **optional.String**| Optional Request ID allows application developer to trace requests through the system&#39;s logs | 

### Return type

[**[]OfacEntityAddress**](OfacEntityAddress.md)

### Authorization

No authorization required

### HTTP request headers

- **Content-Type**: Not defined
- **Accept**: application/json

[[Back to top]](#) [[Back to API list]](../README.md#documentation-for-api-endpoints)
[[Back to Model list]](../README.md#documentation-for-models)
[[Back to README]](../README.md)


## GetSDNAltNames

> []OfacAlt GetSDNAltNames(ctx, sdnID, optional)

Get SDN alt names

### Required Parameters


Name | Type | Description  | Notes
------------- | ------------- | ------------- | -------------
**ctx** | **context.Context** | context for authentication, logging, cancellation, deadlines, tracing, etc.
**sdnID** | **string**| SDN ID | 
 **optional** | ***GetSDNAltNamesOpts** | optional parameters | nil if no parameters

### Optional Parameters

Optional parameters are passed through a pointer to a GetSDNAltNamesOpts struct


Name | Type | Description  | Notes
------------- | ------------- | ------------- | -------------

 **xRequestID** | **optional.String**| Optional Request ID allows application developer to trace requests through the system&#39;s logs | 

### Return type

[**[]OfacAlt**](OfacAlt.md)

### Authorization

No authorization required

### HTTP request headers

- **Content-Type**: Not defined
- **Accept**: application/json

[[Back to top]](#) [[Back to API list]](../README.md#documentation-for-api-endpoints)
[[Back to Model list]](../README.md#documentation-for-models)
[[Back to README]](../README.md)


## GetUIValues

> []SdnType GetUIValues(ctx, key, optional)

Get UI values

Return an ordered distinct list of keys for an SDN property.

### Required Parameters


Name | Type | Description  | Notes
------------- | ------------- | ------------- | -------------
**ctx** | **context.Context** | context for authentication, logging, cancellation, deadlines, tracing, etc.
**key** | [**SdnType**](.md)| SDN property to lookup. Values are sdnType, ofacProgram | 
 **optional** | ***GetUIValuesOpts** | optional parameters | nil if no parameters

### Optional Parameters

Optional parameters are passed through a pointer to a GetUIValuesOpts struct


Name | Type | Description  | Notes
------------- | ------------- | ------------- | -------------

 **limit** | **optional.Int32**| Maximum number of UI keys returned | 

### Return type

[**[]SdnType**](SdnType.md)

### Authorization

No authorization required

### HTTP request headers

- **Content-Type**: Not defined
- **Accept**: application/json

[[Back to top]](#) [[Back to API list]](../README.md#documentation-for-api-endpoints)
[[Back to Model list]](../README.md#documentation-for-models)
[[Back to README]](../README.md)


## Ping

> Ping(ctx, )

Ping Watchman service

Check if the Watchman service is running.

### Required Parameters

This endpoint does not need any parameter.

### Return type

 (empty response body)

### Authorization

No authorization required

### HTTP request headers

- **Content-Type**: Not defined
- **Accept**: Not defined

[[Back to top]](#) [[Back to API list]](../README.md#documentation-for-api-endpoints)
[[Back to Model list]](../README.md#documentation-for-models)
[[Back to README]](../README.md)


## RemoveOfacCompanyNameWatch

> RemoveOfacCompanyNameWatch(ctx, watchID, name, optional)

Remove company watch

Delete a company name watch.

### Required Parameters


Name | Type | Description  | Notes
------------- | ------------- | ------------- | -------------
**ctx** | **context.Context** | context for authentication, logging, cancellation, deadlines, tracing, etc.
**watchID** | **string**| Watch ID, used to identify a specific watch | 
**name** | **string**| Company name watch | 
 **optional** | ***RemoveOfacCompanyNameWatchOpts** | optional parameters | nil if no parameters

### Optional Parameters

Optional parameters are passed through a pointer to a RemoveOfacCompanyNameWatchOpts struct


Name | Type | Description  | Notes
------------- | ------------- | ------------- | -------------


 **xRequestID** | **optional.String**| Optional Request ID allows application developer to trace requests through the system&#39;s logs | 

### Return type

 (empty response body)

### Authorization

No authorization required

### HTTP request headers

- **Content-Type**: Not defined
- **Accept**: application/json

[[Back to top]](#) [[Back to API list]](../README.md#documentation-for-api-endpoints)
[[Back to Model list]](../README.md#documentation-for-models)
[[Back to README]](../README.md)


## RemoveOfacCompanyWatch

> RemoveOfacCompanyWatch(ctx, companyID, watchID, optional)

Remove company watch

Delete a company ID watch.

### Required Parameters


Name | Type | Description  | Notes
------------- | ------------- | ------------- | -------------
**ctx** | **context.Context** | context for authentication, logging, cancellation, deadlines, tracing, etc.
**companyID** | **string**| Company ID | 
**watchID** | **string**| Watch ID, used to identify a specific watch | 
 **optional** | ***RemoveOfacCompanyWatchOpts** | optional parameters | nil if no parameters

### Optional Parameters

Optional parameters are passed through a pointer to a RemoveOfacCompanyWatchOpts struct


Name | Type | Description  | Notes
------------- | ------------- | ------------- | -------------


 **xRequestID** | **optional.String**| Optional Request ID allows application developer to trace requests through the system&#39;s logs | 

### Return type

 (empty response body)

### Authorization

No authorization required

### HTTP request headers

- **Content-Type**: Not defined
- **Accept**: application/json

[[Back to top]](#) [[Back to API list]](../README.md#documentation-for-api-endpoints)
[[Back to Model list]](../README.md#documentation-for-models)
[[Back to README]](../README.md)


## RemoveOfacCustomerNameWatch

> RemoveOfacCustomerNameWatch(ctx, watchID, name, optional)

Remove customer watch

Delete a customer name watch.

### Required Parameters


Name | Type | Description  | Notes
------------- | ------------- | ------------- | -------------
**ctx** | **context.Context** | context for authentication, logging, cancellation, deadlines, tracing, etc.
**watchID** | **string**| Watch ID, used to identify a specific watch | 
**name** | **string**| Customer or Company name watch | 
 **optional** | ***RemoveOfacCustomerNameWatchOpts** | optional parameters | nil if no parameters

### Optional Parameters

Optional parameters are passed through a pointer to a RemoveOfacCustomerNameWatchOpts struct


Name | Type | Description  | Notes
------------- | ------------- | ------------- | -------------


 **xRequestID** | **optional.String**| Optional Request ID allows application developer to trace requests through the system&#39;s logs | 

### Return type

 (empty response body)

### Authorization

No authorization required

### HTTP request headers

- **Content-Type**: Not defined
- **Accept**: application/json

[[Back to top]](#) [[Back to API list]](../README.md#documentation-for-api-endpoints)
[[Back to Model list]](../README.md#documentation-for-models)
[[Back to README]](../README.md)


## RemoveOfacCustomerWatch

> RemoveOfacCustomerWatch(ctx, customerID, watchID, optional)

Remove customer watch

Delete a customer ID watch.

### Required Parameters


Name | Type | Description  | Notes
------------- | ------------- | ------------- | -------------
**ctx** | **context.Context** | context for authentication, logging, cancellation, deadlines, tracing, etc.
**customerID** | **string**| Customer ID | 
**watchID** | **string**| Watch ID, used to identify a specific watch | 
 **optional** | ***RemoveOfacCustomerWatchOpts** | optional parameters | nil if no parameters

### Optional Parameters

Optional parameters are passed through a pointer to a RemoveOfacCustomerWatchOpts struct


Name | Type | Description  | Notes
------------- | ------------- | ------------- | -------------


 **xRequestID** | **optional.String**| Optional Request ID allows application developer to trace requests through the system&#39;s logs | 

### Return type

 (empty response body)

### Authorization

No authorization required

### HTTP request headers

- **Content-Type**: Not defined
- **Accept**: application/json

[[Back to top]](#) [[Back to API list]](../README.md#documentation-for-api-endpoints)
[[Back to Model list]](../README.md#documentation-for-models)
[[Back to README]](../README.md)


## Search

> Search Search(ctx, optional)

Search

### Required Parameters


Name | Type | Description  | Notes
------------- | ------------- | ------------- | -------------
**ctx** | **context.Context** | context for authentication, logging, cancellation, deadlines, tracing, etc.
 **optional** | ***SearchOpts** | optional parameters | nil if no parameters

### Optional Parameters

Optional parameters are passed through a pointer to a SearchOpts struct


Name | Type | Description  | Notes
------------- | ------------- | ------------- | -------------
 **xRequestID** | **optional.String**| Optional Request ID allows application developer to trace requests through the system&#39;s logs | 
 **q** | **optional.String**| Search across Name, Alt Names, and SDN Address fields for all available sanctions lists. Entries may be returned in all response sub-objects. | 
 **name** | **optional.String**| Name which could correspond to an entry on the SDN, Denied Persons, Sectoral Sanctions Identifications, or BIS Entity List sanctions lists. Alt names are also searched. | 
 **address** | **optional.String**| Physical address which could correspond to a human on the SDN list. Only Address results will be returned. | 
 **city** | **optional.String**| City name as desginated by SDN guidelines. Only Address results will be returned. | 
 **state** | **optional.String**| State name as desginated by SDN guidelines. Only Address results will be returned. | 
 **providence** | **optional.String**| Providence name as desginated by SDN guidelines. Only Address results will be returned. | 
 **zip** | **optional.String**| Zip code as desginated by SDN guidelines. Only Address results will be returned. | 
 **country** | **optional.String**| Country name as desginated by SDN guidelines. Only Address results will be returned. | 
 **altName** | **optional.String**| Alternate name which could correspond to a human on the SDN list. Only Alt name results will be returned. | 
 **id** | **optional.String**| ID value often found in remarks property of an SDN. Takes the form of &#39;No. NNNNN&#39; as an alphanumeric value. | 
 **minMatch** | **optional.Float32**| Match percentage that search query must obtain for results to be returned. | 
 **limit** | **optional.Int32**| Maximum results returned by a search. Results are sorted by their match percentage in decending order. | 
 **sdnType** | [**optional.Interface of SdnType**](.md)| Optional filter to only return SDNs whose type case-insensitively matches. | 
 **program** | **optional.String**| Optional filter to only return SDNs whose program case-insensitively matches. | 
<<<<<<< HEAD
=======

### Return type

[**Search**](Search.md)

### Authorization

No authorization required

### HTTP request headers

- **Content-Type**: Not defined
- **Accept**: application/json

[[Back to top]](#) [[Back to API list]](../README.md#documentation-for-api-endpoints)
[[Back to Model list]](../README.md#documentation-for-models)
[[Back to README]](../README.md)


## SearchUSCSL

> Search SearchUSCSL(ctx, optional)

Search US CSL

Search the US Consolidated Screening List

### Required Parameters


Name | Type | Description  | Notes
------------- | ------------- | ------------- | -------------
**ctx** | **context.Context** | context for authentication, logging, cancellation, deadlines, tracing, etc.
 **optional** | ***SearchUSCSLOpts** | optional parameters | nil if no parameters

### Optional Parameters

Optional parameters are passed through a pointer to a SearchUSCSLOpts struct


Name | Type | Description  | Notes
------------- | ------------- | ------------- | -------------
 **xRequestID** | **optional.String**| Optional Request ID allows application developer to trace requests through the system&#39;s logs | 
 **name** | **optional.String**| Name which could correspond to an entry on the CSL | 
 **limit** | **optional.Int32**| Maximum number of downloads to return sorted by their timestamp in decending order. | 
>>>>>>> 77f6b41c

### Return type

[**Search**](Search.md)

### Authorization

No authorization required

### HTTP request headers

- **Content-Type**: Not defined
- **Accept**: application/json

[[Back to top]](#) [[Back to API list]](../README.md#documentation-for-api-endpoints)
[[Back to Model list]](../README.md#documentation-for-models)
[[Back to README]](../README.md)


## UpdateOfacCompanyStatus

> UpdateOfacCompanyStatus(ctx, companyID, updateOfacCompanyStatus, optional)

Update company

Update a Company's sanction status to always block or always allow transactions.

### Required Parameters


Name | Type | Description  | Notes
------------- | ------------- | ------------- | -------------
**ctx** | **context.Context** | context for authentication, logging, cancellation, deadlines, tracing, etc.
**companyID** | **string**| Company ID | 
**updateOfacCompanyStatus** | [**UpdateOfacCompanyStatus**](UpdateOfacCompanyStatus.md)|  | 
 **optional** | ***UpdateOfacCompanyStatusOpts** | optional parameters | nil if no parameters

### Optional Parameters

Optional parameters are passed through a pointer to a UpdateOfacCompanyStatusOpts struct


Name | Type | Description  | Notes
------------- | ------------- | ------------- | -------------


 **xRequestID** | **optional.String**| Optional Request ID allows application developer to trace requests through the system&#39;s logs | 
 **xUserID** | **optional.String**| User ID used to perform this search | 

### Return type

 (empty response body)

### Authorization

No authorization required

### HTTP request headers

- **Content-Type**: application/json
- **Accept**: application/json

[[Back to top]](#) [[Back to API list]](../README.md#documentation-for-api-endpoints)
[[Back to Model list]](../README.md#documentation-for-models)
[[Back to README]](../README.md)


## UpdateOfacCustomerStatus

> UpdateOfacCustomerStatus(ctx, customerID, updateOfacCustomerStatus, optional)

Update customer

Update a Customer sanction status to always block or always allow transactions.

### Required Parameters


Name | Type | Description  | Notes
------------- | ------------- | ------------- | -------------
**ctx** | **context.Context** | context for authentication, logging, cancellation, deadlines, tracing, etc.
**customerID** | **string**| Customer ID | 
**updateOfacCustomerStatus** | [**UpdateOfacCustomerStatus**](UpdateOfacCustomerStatus.md)|  | 
 **optional** | ***UpdateOfacCustomerStatusOpts** | optional parameters | nil if no parameters

### Optional Parameters

Optional parameters are passed through a pointer to a UpdateOfacCustomerStatusOpts struct


Name | Type | Description  | Notes
------------- | ------------- | ------------- | -------------


 **xRequestID** | **optional.String**| Optional Request ID allows application developer to trace requests through the system&#39;s logs | 
 **xUserID** | **optional.String**| User ID used to perform this search | 

### Return type

 (empty response body)

### Authorization

No authorization required

### HTTP request headers

- **Content-Type**: application/json
- **Accept**: application/json

[[Back to top]](#) [[Back to API list]](../README.md#documentation-for-api-endpoints)
[[Back to Model list]](../README.md#documentation-for-models)
[[Back to README]](../README.md)
<|MERGE_RESOLUTION|>--- conflicted
+++ resolved
@@ -779,8 +779,6 @@
  **limit** | **optional.Int32**| Maximum results returned by a search. Results are sorted by their match percentage in decending order. | 
  **sdnType** | [**optional.Interface of SdnType**](.md)| Optional filter to only return SDNs whose type case-insensitively matches. | 
  **program** | **optional.String**| Optional filter to only return SDNs whose program case-insensitively matches. | 
-<<<<<<< HEAD
-=======
 
 ### Return type
 
@@ -826,7 +824,6 @@
  **xRequestID** | **optional.String**| Optional Request ID allows application developer to trace requests through the system&#39;s logs | 
  **name** | **optional.String**| Name which could correspond to an entry on the CSL | 
  **limit** | **optional.Int32**| Maximum number of downloads to return sorted by their timestamp in decending order. | 
->>>>>>> 77f6b41c
 
 ### Return type
 

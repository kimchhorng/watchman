--- conflicted
+++ resolved
@@ -4,8 +4,4 @@
 
 package watchman
 
-<<<<<<< HEAD
-const Version = "v0.22.0"
-=======
-const Version = "v0.23.1"
->>>>>>> 77f6b41c
+const Version = "v0.23.1"